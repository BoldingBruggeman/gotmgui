<<<<<<< HEAD
# Import modules from standard Python library
import os, sys, re, datetime, shutil, types, UserDict, glob

# Import additional third party modules
import numpy

# Import our custom modules
import xmlplot.common, xmlstore.util

def openNetCDF(path,mode='r'):
    # Test if the path contains wildcard, and resolves to multiple files.
    # If so, we will try to combine these files.
    if isinstance(path,basestring):
        paths = glob.glob(path)
        if len(paths)==1:
            path = paths[0]
        elif len(paths)>1:
            path = paths
    
    if isinstance(path,basestring):
        return getNetCDFFile(path,mode)
    else:
        assert mode=='r','A multi-file NetCDF dataset can only be opened for reading.'
        return MultiNetCDFFile(*path)

netcdfmodules,selectednetcdfmodule = None,None
def chooseNetCDFModule():
    global netcdfmodules,selectednetcdfmodule
    global pupynere,Scientific,netCDF4,pynetcdf
    
    netcdfmodules = []
    selectednetcdfmodule = -1
    error = ''
    
    # Try to locate netCDF4.
    ready = True
    try:
        import netCDF4
    except ImportError,e:
        error += 'Cannot load netCDF4. Reason: %s.\n' % str(e)
        ready = False
    if ready:
        if selectednetcdfmodule==-1: selectednetcdfmodule = len(netcdfmodules)
        netcdfmodules.append(('netCDF4',netCDF4.__version__))

    # Try to locate ScientificPython.
    # Note that is is best done after trying netCDF4, because ScientificPython's version of the NetCDF library is generally lower (3.x).
    # If ScientificPython is loaded first, netCDF4 is unable to load the required >=4 version of the NetCDF library.
    # If ScientificPython is loaded after netCDF4, it will use the NetCDF library loaded by netCDF4, if both these modules are present.
    ready = True
    try:
        import Scientific.IO.NetCDF
    except ImportError,e:
        error += 'Cannot load Scientific.IO.NetCDF. Reason: %s.\n' % str(e)
        ready = False
    if ready:
        oldscientific = False
        try:
            version = map(int,Scientific.__version__.split('.')[:2])
            oldscientific = version[0]<2 or (version[0]==2 and version[1]<7)
        except: pass
        if not oldscientific and selectednetcdfmodule==-1: selectednetcdfmodule = len(netcdfmodules)
        netcdfmodules.append(('Scientific.IO.NetCDF',Scientific.__version__))
   
    # Try to locate pynetcdf.
    ready = True
    try:
        import pynetcdf
    except ImportError,e:
        error += 'Cannot load pynetcdf. Reason: %s.\n' % str(e)
        ready = False
    if ready:
        if selectednetcdfmodule==-1:
            pyver = sys.version_info
            if (pyver[0]==2 and pyver[1]>=5) or pyver[0]>2:
                print 'pynetcdf will be used for NetCDF support. Note though that pynetcdf has known incompatibilities with Python 2.5 and higher, and you are using Python %i.%i.%i.' % (pyver[0],pyver[1],pyver[2])
            selectednetcdfmodule = len(netcdfmodules)
        netcdfmodules.append(('pynetcdf',''))

    # Try to locate PuPyNeRe, though that does not work for all NetCDF files (e.g., GOTM!).
    ready = True
    try:
        import pupynere
    except ImportError,e:
        error += 'Cannot load pupynere. Reason: %s.\n' % str(e)
        ready = False
    if ready:
        if selectednetcdfmodule==-1: selectednetcdfmodule = len(netcdfmodules)
        netcdfmodules.append(('pupynere','unknown'))

    if selectednetcdfmodule==-1 and netcdfmodules: selectednetcdfmodule = 0

class NetCDFError(Exception): pass
def getNetCDFFile(path,mode='r'):
    """Returns a NetCDFFile file object representing the NetCDF file
    at the specified path. The returned object follows
    Scientific.IO.NetCDFFile conventions.
    
    Note: this is the *only* function that needs to know which NetCDF
    module to use. All other functions just operate on an object
    returned by this function, and expect this object to follow
    Scientific.IO.NetCDFFile conventions. Thus adding/replacing a module
    for NetCDF support should only require a change in this function.
    """
    
    if selectednetcdfmodule is None: chooseNetCDFModule()

    # First import NetCDF file format support (we do this here rather
    # than on import, because this module can be useful without NetCDF
    # support as well).

    # First check if the file exists in the first place.
    if mode=='r' and not os.path.isfile(path):
        raise NetCDFError('"%s" is not an existing file.' % path)

    netcdfmodule = None
    if netcdfmodules: netcdfmodule = netcdfmodules[selectednetcdfmodule][0]
    if netcdfmodule=='Scientific.IO.NetCDF':
        try:
            nc = Scientific.IO.NetCDF.NetCDFFile(path,mode=mode)
        except Exception, e:
            raise NetCDFError('An error occured while opening the NetCDF file "%s": %s' % (path,str(e)))
    elif netcdfmodule=='netCDF4':
        try:
            nc = netCDF4.Dataset(path,mode=mode,format='NETCDF3_CLASSIC')
        except Exception, e:
            raise NetCDFError('An error occured while opening the NetCDF file "%s": %s' % (path,str(e)))
    elif netcdfmodule=='pupynere':
        try:
            nc = pupynere.NetCDFFile(path,mode=mode,mmap=False)
        except Exception, e:
            raise NetCDFError('An error occured while opening the NetCDF file "%s": %s' % (path,str(e)))
    elif netcdfmodule=='pynetcdf':
        try:
            nc = pynetcdf.NetCDFFile(path,mode=mode)
        except Exception, e:
            raise NetCDFError('An error occured while opening the NetCDF file "%s": %s' % (path,str(e)))
    else:
        # No NetCDF module found - raise exception.
        raise NetCDFError('Cannot load a module for NetCDF reading. Please install either ScientificPython, python-netcdf4 or pynetcdf.')
    return nc

class ReferenceTimeParseError(Exception): pass

reNcDate,reNcTime,reNcTimeZone = None,None,None
def parseNcTimeUnit(fullunit):
  """Parses a udunits/COARDS units string to extract the reference time and time unit.
  Raises an exception if the string does not match udunits/COARDS convention.
  Returns the time unit (in days), and the reference date+time used.

  Supposedly the udunits package could do this, but so far I have not found a minimal
  udunits module for Python.
  """
  # Retrieve time unit (in days) and reference date/time, based on COARDS convention.
  if ' since ' not in fullunit:
      raise ReferenceTimeParseError('"units" attribute equals "%s", which does not follow COARDS convention. Problem: string does not contain " since ".' % fullunit)
  timeunit,reftime = fullunit.split(' since ')

  global reNcDate,reNcTime,reNcTimeZone
  if reNcDate is None:
    reNcDate     = re.compile(r'(\d\d\d\d)[-\/](\d{1,2})-(\d{1,2})\s*')
    reNcTime     = re.compile(r'(\d{1,2}):(\d{1,2}):(\d{1,2}(?:\.\d*)?)\s*')
    reNcTimeZone = re.compile(r'(-?\d{1,2})(?::?(\d\d))?$')
  
  # Parse the reference date, time and timezone
  datematch = reNcDate.match(reftime)
  if datematch is None:
    raise ReferenceTimeParseError('"units" attribute equals "%s", which does not follow COARDS convention. Problem: cannot parse date in "%s".' % (fullunit,reftime))
  year,month,day = map(int,datematch.group(1,2,3))
  year = max(year,1900) # datetime year>=datetime.MINYEAR, but strftime needs year>=1900
  hours,minutes,seconds,mseconds = 0,0,0,0
  reftime = reftime[datematch.end():]
  if len(reftime)>0:
    timematch = reNcTime.match(reftime)
    if timematch is None:
        raise ReferenceTimeParseError('"units" attribute equals "%s", which does not follow COARDS convention. Problem: cannot parse time in "%s".' % (fullunit,reftime))
    hours,minutes = map(int,timematch.group(1,2))
    seconds = float(timematch.group(3))
    mseconds = 1e6*(seconds % 1.)
    seconds = int(seconds)
    reftime = reftime[timematch.end():]
  dateref = datetime.datetime(year,month,day,hours,minutes,seconds,tzinfo=xmlstore.util.getUTC())
  if len(reftime)>0:
    timezonematch = reNcTimeZone.match(reftime)
    if timezonematch is None:
        raise ReferenceTimeParseError('"units" attribute equals "%s", which does not follow COARDS convention. Problem: cannot parse time zone in "%s".' % (fullunit,reftime))
    if timezonematch.group(2) is None:
        dhour,dmin = int(timezonematch.group(1)),0
    else:
        dhour,dmin = map(int,timezonematch.group(1,2))
        if dhour<0: dmin = -dmin
    dateref -= datetime.timedelta(hours=dhour,minutes=dmin)
  
  # Get time unit in number of days.
  timeunit = timeunit.lower()
  if timeunit in ('seconds','second','secs','sec','ss','s'):
      timeunit = 1./86400.
  elif timeunit in ('minutes','minute','mins','min'):
      timeunit = 1./1440.
  elif timeunit in ('hours','hour','hrs','hr','hs','h'):
      timeunit = 1./24.
  elif timeunit in ('days','day','ds','d'):
      timeunit = 1.
  elif timeunit in ('months','month'):
      timeunit = 365.242198781/12.   # udunits convention: month=year/12=365.242198781/12 days
  elif timeunit in ('years','year','yrs','yr','ys','y'):
      timeunit = 365.242198781   # udunits convention: year=365.242198781 days
  else:
      raise ReferenceTimeParseError('"units" attribute equals "%s", which does not follow COARDS convention. Problem: unknown time unit "%s".' % (fullunit,timeunit))
  
  return timeunit,dateref

def getNcAttributes(obj):
    """Transparent access to the attributes of a NetCDF file or variable,
    using the clean ncattrs method of NetCDF4 if available.
    """
    if hasattr(obj,'ncattrs'): return obj.ncattrs()
    names = dir(obj)
    if 'close' in names:
        # NetCDF file
        return [name for name in names if name not in ('close','createDimension','createVariable','flush','sync')]
    else:
        # NetCDF variable
        return [name for name in names if name not in ('assignValue','getValue','typecode')]
      
def getNcData(ncvar,bounds=None,maskoutsiderange=True):
    """Returns a slab of values from a NetCDF variable, respecting several NetCDF attributes
    such as missing value specifications, valid value ranges, time unit, etc.
    """
    # Disable automatic masking [python-netcdf only!]
    if hasattr(ncvar,'set_auto_maskandscale'): ncvar.set_auto_maskandscale(False)

    if bounds:
        # Bounds provided - read a slice.
        if len(ncvar.shape)!=len(bounds): raise Exception('Number of provided slices (%i) does not match number of dimensions (%i).' % (len(bounds),len(ncvar.shape)))
        dat = numpy.asarray(ncvar[bounds])
    elif len(ncvar.shape)>0:
        # Variable is non-scalar - read all data.
        dat = numpy.asarray(ncvar[(slice(None),)*len(ncvar.shape)])
    else:
        # Variable is a scalar - read all data.
        dat = numpy.asarray(ncvar.getValue())

    # Start without mask, and define function for creating/updating mask
    mask = None
    def addmask(mask,newmask):
        if mask is None:
            mask = newmask
        else:
            mask |= newmask
        return mask
        
    def getAttribute(att,**kwargs):
        if not hasattr(ncvar,att): return
        val = getattr(ncvar,att)
        try:
            return numpy.asarray(val,**kwargs)
        except:
            print 'WARNING: NetCDF attribute "%s" cannot be cast to required data type (%s) and will therefore be ignored. Attribute type: %s. Attribute value: %s.' % (att,kwargs.get('dtype','unspecified'),type(val),val)
        return None

    # Process the various COARDS/CF variable attributes for missing data.
    if maskoutsiderange:
        minval,maxval = getAttribute('valid_min',dtype=dat.dtype),getAttribute('valid_max',dtype=dat.dtype)
        valrange = getAttribute('valid_range',dtype=dat.dtype)
        if valrange is not None:
            if not len(valrange)==2:
                print 'WARNING: NetCDF attribute "valid_range" must consist of two values, but contains %i. It will be ignored.' % len(ncvar.valid_range)
            else:
                if minval is None or valrange[0]>minval: minval = valrange[0]
                if maxval is None or valrange[1]<maxval: maxval = valrange[1]
        if minval is not None: mask = addmask(mask,dat<minval)
        if maxval is not None: mask = addmask(mask,dat>maxval)
            
    # Variable to receive the final fill value to use for masked array creation.
    final_fill_value = None

    # Interpret missing value attribute (may be a 1D array).    
    missingval = getAttribute('missing_value',dtype=dat.dtype)
    if missingval is not None:
        missingval.shape = (-1,)
        for v in missingval: mask = addmask(mask,dat==v)
        final_fill_value = missingval[0]
    else:
        missingval = ()

    # Interpret fill value attribute.
    fillval = getAttribute('_FillValue',dtype=dat.dtype)
    if fillval is not None and fillval not in missingval:
        mask = addmask(mask,dat==fillval)
        final_fill_value = fillval

    # Apply the combined mask (if any)
    if mask is not None and mask.any(): dat = numpy.ma.masked_array(dat,mask=mask,copy=False,fill_value=final_fill_value)

    # If we have to apply a transformation to the data, make sure that the data type can accommodate it.
    # Cast to the most detailed type available (64-bit float)
    scale,offset = getAttribute('scale_factor',dtype=numpy.float),getAttribute('add_offset',dtype=numpy.float)
    if scale is not None or offset is not None and dat.dtype!=numpy.float: dat = numpy.asarray(dat,dtype=numpy.float)
  
    # Apply transformation to data based on nc variable attributes.
    if scale  is not None: dat *= scale
    if offset is not None: dat += offset
  
    # If the unit is time, convert to internal time unit
    if hasattr(ncvar,'units'):
        timeref = None
        try:
            timeunit,timeref = parseNcTimeUnit(ncvar.units)
        except ReferenceTimeParseError:
            pass
        if timeref is not None:
            timeref = xmlplot.common.date2num(timeref)
            dat = timeref+timeunit*numpy.asarray(dat,numpy.float64)
    
    return dat
          
class MultiNetCDFFile(object):
    class Variable(object):
        def __init__(self,store,name):
            self.store = store
            self.name = name
            self.ncvars = [nc.variables[name] for nc in self.store.ncs]
            
        def __array__(self,*args,**kwargs):
            return numpy.asarray(self[(Ellipsis,)],*args,**kwargs)
            
        def __getitem__(self,indices):
            if not isinstance(indices,(tuple,list)): indices = (indices,)
            
            dims = list(self.dimensions)
            idim = dims.index(self.store.variabledim)
            shape = self.shape
            indices = xmlplot.common.processEllipsis(indices,len(shape))

            indices = list(indices)
            if isinstance(indices[idim],slice):
                istart,istop,istep = indices[idim].indices(shape[idim])
            else:
                istart = indices[idim]
                istop = istart+1
            
            data = []
            for ivar,ncvar in enumerate(self.ncvars):
                if istart>=ncvar.shape[idim]:
                    # Start position beyond current file.
                    istart -= ncvar.shape[idim]
                    istop  -= ncvar.shape[idim]
                else:
                    # Start position within current file.
                    if isinstance(indices[idim],int):
                        indices[idim] = istart
                        return ncvar[tuple(indices)]
                        #return getNcData(ncvar,tuple(indices))
                    if istop<=ncvar.shape[idim]:
                        # Stop position within current file
                        indices[idim] = slice(istart,istop,istep)
                    else:
                        # Stop position beyond current file
                        indices[idim] = slice(istart,None,istep)
                        left = (ncvar.shape[idim]-istart-1) % istep
                        istart = istep-left-1
                        istop -= ncvar.shape[idim]
                    data.append(ncvar[tuple(indices)])
                    #data.append(getNcData(ncvar,tuple(indices)))
                    if indices[idim].stop is not None: break
                    
                # Process overlap between current and next file.
                if ivar<len(self.ncvars)-1:
                    istart += self.store.overlaps[ivar]
                    istop += self.store.overlaps[ivar]
                    
            return numpy.concatenate(data,axis=idim)
            
        def ncattrs(self):
            return getNcAttributes(self.ncvars[0])
            
        def __getattr__(self,name):
            if name=='shape':
                return [self.store.dim2length[d] for d in self.ncvars[0].dimensions]
            for ncvar in self.ncvars:
                if hasattr(ncvar,name): return getattr(ncvar,name)
            raise AttributeError(name)

    class Variables(object,UserDict.DictMixin):
        def __init__(self,store):
            self.store = store
    
        def __getitem__(self,name):
            ncvar = self.store.ncs[0].variables[name]
            if self.store.variabledim not in ncvar.dimensions: return ncvar
            return MultiNetCDFFile.Variable(self.store,name)
        
        def keys(self):
            return self.store.ncs[0].variables.keys()

    def __init__(self,*args,**kwargs):
        paths = []
        for arg in args:
            paths += glob.glob(arg)
            
        # Functions for comparing two dictionaries, capable of
        # dealing with elements that are numpy arrays.
        def cmpattributes(atts1,atts2):
            match = set(atts1.iterkeys())==set(atts2.iterkeys())
            if not match: return False
            for k in atts1.iterkeys():
                match = atts1[k]==atts2[k]
                if hasattr(match,'all'): match = match.all() 
                if not match: return False
            return True
                    
        # Open NetCDF files.
        self.ncs = [getNetCDFFile(path) for path in paths]
                
        # Get list of all dimensions and variables (unions over all files).
        dims,vars = set(),set()
        for nc in self.ncs:
            dims.update(nc.dimensions.keys())
            vars.update(nc.variables.keys())
        
        # Check if all files use all dimensions and variables.
        # For variables, also check if the variable attributes are identical everywhere.
        dim2coords,var2attr = {},{}
        self.variabledim = kwargs.get('dimension',None)
        for nc,path in zip(self.ncs,paths):
            # Check variables
            for var in vars:
                # Check for presence of variable.
                assert var in nc.variables,'Variable %s does not appear in in "%s". For multiple NetCDF files to be loaded as one single file, they must all contain the same variables.' % (var,path)
                
                # Compare attributes
                ncvar = nc.variables[var]
                atts = dict([(k,getattr(ncvar,k)) for k in getNcAttributes(ncvar)])
                if var not in var2attr:
                    var2attr[var] = atts
                else:
                    assert cmpattributes(atts,var2attr[var]),'Current attributes of variable "%s" (%s) do not match its attributes in one of the other NetCDF files (%s).' % (var,atts,var2attr[var])
                    
            # Check dimensions
            for dim in dims:
                # Check for presence of dimension in dimensions and coordinate variables.
                assert dim in nc.dimensions,'Dimension %s is missing in "%s". For multiple NetCDF files to be loaded as one single file, all must use the same dimensions.' % (dim,path)

                # If no coordinate values are available, just continue with the next dimension.
                # (we will not be able to determine the file order, so we xcept the given order)
                if dim not in nc.variables: continue
                
                # Compare coordinate values.
                coord = getNcData(nc.variables[dim])
                if dim not in dim2coords:
                    dim2coords[dim] = coord
                else:
                    if self.variabledim!=dim and (dim2coords[dim].shape!=coord.shape or numpy.any(dim2coords[dim]!=coord)):
                        # These coordinates vary between files - make sure this is the only dimension that differs.
                        assert self.variabledim is None,'More than one dimension (%s, %s) varies between files.' % (self.variabledim,dim)
                        self.variabledim = dim
                        
        # Make sure that the values of one dimension vary between files.
        assert self.variabledim is not None, 'All dimensions have the same coordinates in the supplied files. One dimension should differ between files in order for them to be loaded as a single file.'
                        
        # Sort NetCDF files based on their values for the varying dimension.
        # Only works if we have the cooridnate values for all files.
        nc2coords = {}
        for nc in self.ncs:
            if self.variabledim in nc.variables: nc2coords[nc] = nc.variables[self.variabledim][0]
        if len(nc2coords)==len(self.ncs):
            self.ncs.sort(cmp=lambda x,y: cmp(nc2coords[x],nc2coords[y]))
        
        # Determine the length of all dimensions in the merged file, and
        # determine the overlap (if any) between the different files.
        self.dim2length = dict([(k,len(v)) for k,v in dim2coords.iteritems()])
        self.dim2length[self.variabledim] = 0
        self.overlaps = []
        lastcoord = None
        for nc in self.ncs:
            curcoord = getNcData(nc.variables[self.variabledim])
            if lastcoord is not None:
                overlap = curcoord.searchsorted(lastcoord[-1],side='right')
                self.dim2length[self.variabledim] -= overlap
                self.overlaps.append(overlap)
            self.dim2length[self.variabledim] += len(curcoord)
            lastcoord = curcoord
        
    def ncattrs(self):
        # Just return the NetCDF attributes of the first file.
        return getNcAttributes(self.ncs[0])

    def __getattr__(self,name):
        if name=='dimensions':
            return self.dim2length
        elif name=='variables':
            return MultiNetCDFFile.Variables(self)
            
        # Request for a custom attribute - loop over all NetCDF files until it is found.
        for nc in self.ncs:
            if hasattr(nc,name): return getattr(nc,name)
            
        raise AttributeError(name)
        
    def close(self):
        # Close all NetCDf files.
        for nc in self.ncs: nc.close()
        self.ncs = []

class NetCDFStore(xmlplot.common.VariableStore,xmlstore.util.referencedobject):
    """Class encapsulating a NetCDF file.
    
    The file is expected to follow the COARDS convention.
    """
    
    conventions = []
    
    @staticmethod
    def registerConvention(convention):
        NetCDFStore.conventions.append(convention)
    
    @staticmethod
    def loadUnknownConvention(path):
        nc = openNetCDF(path)
        for convention in NetCDFStore.conventions:
            if convention.testFile(nc): return convention(nc)
        return NetCDFStore(nc)
    
    class NetCDFVariable(xmlplot.common.Variable):
        def __init__(self,store,ncvarname):
            xmlplot.common.Variable.__init__(self,store)
            self.ncvarname = str(ncvarname)
            
        def __str__(self):
            return str(self.store)+'/'+self.ncvarname

        def getName_raw(self):
            return self.ncvarname

        def setData(self,data,slic=(Ellipsis,),converttime=True):
            assert self.store.mode in ('w','a','r+'),'NetCDF file has not been opened for writing.'
            
            # Retrieve the NetCDF variable object.
            nc = self.store.getcdf()
            ncvar = nc.variables[self.ncvarname]

            # Disable automatic masking and scaling [python-netcdf only!]
            if hasattr(ncvar,'set_auto_maskandscale'): ncvar.set_auto_maskandscale(False)

            # Process time units - if applicable.
            if converttime and hasattr(ncvar,'units'):
                timeref = None
                try:
                    timeunit,timeref = parseNcTimeUnit(ncvar.units)
                except ReferenceTimeParseError:
                    pass
                if timeref is not None:
                    timeref = xmlplot.common.date2num(timeref)
                    data = numpy.asarray((data-timeref)/timeunit,dtype=self.getDataType())
                    
            # Process offset and scale value - if applicable.
            if hasattr(ncvar,'add_offset'):   data = data-ncvar.add_offset
            if hasattr(ncvar,'scale_factor'): data = data/ncvar.scale_factor

            # Fill masked values with designated missing value (if any).
            if hasattr(data,'filled') and hasattr(ncvar,'_FillValue'): data = data.filled(ncvar._FillValue)
            
            # If the internal storage type is integer, round the values to the nearest integer first.
            if numpy.dtype(self.getDataType()).kind in 'iu': data = numpy.round(data)

            # Save data to NetCDF variable.
            ncvar[slic] = data

        def getLongName(self):
            nc = self.store.getcdf()
            ncvar = nc.variables[self.ncvarname]
            if hasattr(ncvar,'long_name'):
                return ncvar.long_name
            else:
                return self.getName()

        def getUnit(self):
            nc = self.store.getcdf()
            ncvar = nc.variables[self.ncvarname]
            if not hasattr(ncvar,'units'): return ''
            return xmlplot.common.convertUnitToUnicode(ncvar.units)
            
        def getProperties(self):
            nc = self.store.getcdf()
            ncvar = nc.variables[self.ncvarname]
            propnames = getNcAttributes(ncvar)
            return dict([(key,getattr(ncvar,key)) for key in propnames])

        def setProperty(self,name,value):
            nc = self.store.getcdf()
            ncvar = nc.variables[self.ncvarname]
            setattr(ncvar,name,value)
            
        def getDataType(self):
            nc = self.store.getcdf()
            ncvar = nc.variables[self.ncvarname]
            if hasattr(ncvar,'dtype'): return ncvar.dtype
            return ncvar.typecode()
            
        def getDimensions_raw(self,reassign=True):
          nc = self.store.getcdf()
          ncvar = nc.variables[self.ncvarname]
          rawdims = list(ncvar.dimensions)
          
          if reassign:
              # Re-assign dimensions based on the "coordinates" attribute of the variable.
              if hasattr(ncvar,'coordinates'):
                coords = tuple(reversed(ncvar.coordinates.split()))
                if coords[0] in nc.variables:
                    coordsdims = nc.variables[coords[0]].dimensions
                    inextcoorddim = 0
                    for irdim,rdim in enumerate(rawdims):
                        if rdim in coordsdims:
                            rawdims[irdim] = coordsdims[inextcoorddim]
                            inextcoorddim += 1
                        
              # Re-assign dimensions based on globally specified re-assignments
              for idim,dim in enumerate(rawdims):
                rawdims[idim] = self.store.reassigneddims.get(dim,dim)
                
              # Undo re-assignments if not all coordinate dimensions are used by this variable.
              for idim in range(len(rawdims)):
                if rawdims[idim]==self.ncvarname or rawdims[idim]==ncvar.dimensions[idim]: continue
                cdims = self.store.getVariable_raw(rawdims[idim]).getDimensions_raw(reassign=False)
                for cdim in cdims:
                    if cdim not in ncvar.dimensions:
                        #print 'undoing reassignment to %s because %s is not in variable dimensions %s' % (rawdims[idim],cdim,','.join(ncvar.dimensions))
                        rawdims[idim] = ncvar.dimensions[idim]
                        break
            
          return tuple(rawdims)
          
        def getShape(self):
            nc = self.store.getcdf()
            ncvar = nc.variables[self.ncvarname]
            return ncvar.shape
          
        def hasReversedDimensions(self):
            return True

        def translateSliceSpecification(self,bounds):
          if not isinstance(bounds,(list,tuple)): bounds = (bounds,)
        
          dimnames = list(self.getDimensions_raw())
          shape = self.getShape()

          # Process Ellipsis (if present) and check whether the number of boundaries matches the number of dimensions.
          bounds = xmlplot.common.processEllipsis(bounds,len(dimnames))
          assert len(bounds)==len(dimnames), 'Number of boundaries (%i) does not match number of dimensions (%i).' % (len(bounds),len(dimnames))
                    
          # Convert bounds to list of slice objects.
          # Non-integer bounds are initially ignored; after retrieving the coordinate arrays, these are filled in.
          boundindices,floatslices,floatindices = [],[],[]
          for idim,bound in enumerate(bounds):
            if isinstance(bound,int):
                # Integer value provided as index.
                assert bound>=-shape[idim], 'Slice index %i lies below the lowest possible index for dimension %s (%i).' % (bound,dimnames[idim],-shape[idim]  )
                assert bound<  shape[idim], 'Slice index %i exceeds the highest possible index for dimension %s (%i).'   % (bound,dimnames[idim], shape[idim]-1)
                if bound<0: bound += shape[idim]
                boundindices.append(bound)
            elif not isinstance(bound,slice):
                # Floating point value or other non-integer object provided as index.
                boundindices.append(slice(0,shape[idim]))
                floatindices.append(idim)
            elif not (isinstance(bound.start,(int,types.NoneType)) and isinstance(bound.stop,(int,types.NoneType))):
                # Non-integer slice specification (e.g., using floating point numbers or datetime objects).
                assert bound.step is None,'Non-integer slices with explicitly specified step are not supported.'
                boundindices.append(slice(0,shape[idim]))
                floatslices.append(idim)
            else:
                # Normal (integer-based) slice specification
                start,stop,step = bound.indices(shape[idim])
                boundindices.append(slice(start,stop,step))

          # Translate slices based on non-integer values (e.g. floating point values, dates)
          # to slices based on integers.
          for idim in floatslices:
            dimname = dimnames[idim]
            
            # Get the entire coordinate array
            coordvar = self.store.getVariable_raw(dimname)
            coorddims = list(coordvar.getDimensions())
            coords = coordvar.getSlice([boundindices[dimnames.index(cd)] for cd in coorddims], dataonly=True, cache=True)
            istart,istop = xmlplot.common.getboundindices(coords,coorddims.index(dimname),bounds[idim].start,bounds[idim].stop)
            boundindices[idim] = slice(istart,istop,1)

          # Translate indices based on non-integer values (e.g. floating point values, dates)
          # to integer indices.
          floatdimnames = [dimnames[idim] for idim in floatindices]
          newshape = [shape[idim] for idim in floatindices]
          summeddistance = numpy.zeros(newshape,dtype=numpy.float)
          for idim in floatindices:
            bound = bounds[idim]
            if isinstance(bound,datetime.datetime): bound = xmlplot.common.date2num(bound)
            dimname = dimnames[idim]
            coordvar = self.store.getVariable_raw(dimname)
            coorddims = list(coordvar.getDimensions())
            for cd in coorddims:
                assert cd in dimnames,'Coordinate %s depends on %s, but the variable %s itself does not depend on %s.' % (dimname,cd,self.getName(),cd)
                assert cd in floatdimnames,'A float index is provided for dimension %s, but not for dimension %s on which %s depends.' % (dimname,cd,dimname)
            coords = coordvar.getSlice([boundindices[dimnames.index(cd)] for cd in coorddims], dataonly=True, cache=True)
            coords = xmlplot.common.broadcastSelective(coords,coorddims,newshape,floatdimnames)
            summeddistance += numpy.abs(coords-bound)
          indices = numpy.unravel_index(summeddistance.argmin(), newshape)
          for idim,index in zip(floatindices,indices): boundindices[idim] = index
          
          return tuple(boundindices)
          
        def getData(self,bounds=None,stagger=False):
        
            # Discover effective boundaries
            effbounds,newshape = [],[]
            for b in self.translateSliceSpecification(bounds):
                if isinstance(b,slice):
                    # Set the upper bound to 1 + the index of the last element that will be taken
                    b = slice(b.start,b.stop-(b.stop-b.start-1)%b.step,b.step)
                effbounds.append(b)

            # Convert stagger argument to list with dimension indices to stagger.
            if not stagger:
                stagger = ()
            elif not isinstance(stagger,(list,tuple,set)):
                stagger = range(len(effbounds))
            stagger = [s for s in stagger if not isinstance(effbounds[s],int)]

            shape = self.getShape()
                                
            newshape = []
            for i,b in enumerate(effbounds):
                if isinstance(b,slice):
                    l = 1+(b.stop-b.start-1)/b.step
                    if i in stagger: l+=1
                else:
                    l = 1
                newshape.append(l)
            data = numpy.empty(newshape,dtype=numpy.float)
            data = numpy.ma.array(data,mask=True,copy=False)
                
            addborders = []
            for i in range(len(effbounds)):
                b = effbounds[i]
                addleft,addright,addcenter = False,False,True
                if i in stagger:
                    centers = b.step%2==0   # Use centers for interface coordinates if the stride is an even number.
                    start = b.start - b.step/2
                    stop = b.stop + b.step/2 + 1
                    if start<0:
                        start += b.step
                        addleft = True
                    if stop>shape[i]+1:
                        stop -= b.step
                        addright = True
                    if centers: stagger.remove(i)
                    addcenter = stop>start
                    effbounds[i] = slice(start,stop,b.step)
                addborders.append((addleft,addcenter,addright))
                
            def getdata(bounds,stag):
                print 'Request for:'
                for i,b in enumerate(bounds):
                    print '   ',b,(i in stag)
                return 0.

            def processdim(bounds,addborders,curslice,curstagger,curtarget):
                if not bounds:
                    data[curtarget] = getdata(curslice,curstagger)
                    return
                    
                curbound = bounds[0]
                if isinstance(curbound,int):
                    return processdim(bounds[1:],addborders[1:],curslice+[curbound],curstagger,curtarget)
                
                addleft,addcenter,addright = addborders[0]
                idim = len(curslice)
                start,stop = None,None
                if addleft:
                    start = 1
                    processdim(bounds[1:],addborders[1:],curslice+[0],curstagger+[idim],curtarget+[0])
                if addright:
                    stop = -1
                    processdim(bounds[1:],addborders[1:],curslice+[-1],curstagger+[idim],curtarget+[-1])
                if addcenter:
                    if idim in stagger: curstagger += [idim]
                    processdim(bounds[1:],addborders[1:],curslice+[curbound],curstagger,curtarget+[slice(start,stop)])

            processdim(effbounds,addborders,[],[],[])
            assert data._mask.sum()==0,'%i entries are still masked.' % data._mask.sum()
          
        def getNcData(self,bounds=None):
          # Get NetCDF file and variable objects.
          nc = self.store.getcdf()
          ncvar = nc.variables[self.ncvarname]
          try:
            dat = getNcData(ncvar,bounds,maskoutsiderange=self.store.maskoutsiderange)
          except Exception,e:
            raise Exception('Unable to read data from netCDF variable "%s": %s' % (self.ncvarname,str(e)))

          return dat
              
        def getSlice(self,bounds=None,dataonly=False,cache=False,transfercoordinatemask=True):
          if bounds is None: bounds = (Ellipsis,)
        
          # Translate the slice specification so only slice objects and integer indices remain.
          bounds = self.translateSliceSpecification(bounds)
          
          # Retrieve the data values
          n = 1L
          for l in self.getShape(): n *= l
          if cache and n<1000000:
              # Take all data from cache if present, otherwise read all data from NetCDF and store it in cache first.
              if self.ncvarname not in self.store.cachedcoords:
                  self.store.cachedcoords[self.ncvarname] = self.getNcData()
              dat = self.store.cachedcoords[self.ncvarname]
              if bounds:
                assert len(bounds)==dat.ndim,'%s: number of data dimensions (%i) does not match number of provided slices (%i).' % (str(self),dat.ndim,len(bounds))
                dat = dat[bounds]
          else:
              # Read the data slab directly from the NetCDF file.
              dat = self.getNcData(bounds)
              
              # Determine the expected shape of the returned data.
              expectedshape = []
              for b in bounds:
                if isinstance(b,slice):
                    expectedshape.append((b.stop-b.start-1)/b.step+1)
              expectedshape = tuple(expectedshape)
              
              # netCDF4 pre 2010-07-12 incorrectly neglects to squeeze out singleton dimension of scalars.
              # Therefore, ignore differences between expected and returned data shape if they are due to singleton dimensions.
              if dat.shape!=expectedshape and [l for l in expectedshape if l>1]==[l for l in dat.shape if l>1]: dat.shape = expectedshape
              
              # Check whether expected and returned data shapes match.
              assert dat.shape==expectedshape,'%s: getNcData returned data with shape %s, while shape %s was requested.' % (self.getName(),dat.shape,expectedshape)

          # If the caller wants the data values only, we are done: return the value array.
          if dataonly: return dat

          # Get dimension names
          dimnames = list(self.getDimensions_raw())

          # Create Variable.Slice object to hold coordinates and data.
          newdimnames = [d for d,b in zip(dimnames,bounds) if isinstance(b,slice)]
          varslice = self.Slice(newdimnames)

          # Retrieve coordinate values
          inewdim = 0
          datamask = numpy.ma.getmask(dat)
          for idim,dimname in enumerate(dimnames):
            # If we take a single index for this dimension, it will not be included in the output.
            if (not transfercoordinatemask) and not isinstance(bounds[idim],slice): continue

            # Get the coordinate variable          
            coordvar = self.store.getVariable_raw(dimname)
            
            if coordvar is None:
                # No coordinate variable available: use indices
                if not isinstance(bounds[idim],slice): continue
                coorddims = [dimname]
                coords = numpy.arange(bounds[idim].start,bounds[idim].stop,bounds[idim].step,dtype=numpy.float)
            else:
                # Coordinate variable present: use it.
                coorddims = list(coordvar.getDimensions())

                # Debug check: see if all coordinate dimensions are also used by the variable.
                for cd in coorddims:
                    assert cd in dimnames, 'Coordinate dimension %s is not used by this variable (it uses %s).' % (cd,', '.join(dimnames))

                # Get coordinate values
                coordslice = [bounds[dimnames.index(cd)] for cd in coorddims]
                coords = coordvar.getSlice(coordslice, dataonly=True, cache=True)
                
            # Get the list of coordinate dimensions after the ones with single index have been sliced out.
            newcoorddims = [cd for cd in coorddims if isinstance(bounds[dimnames.index(cd)],slice)]

            # Transfer the coordinate mask to the data if desired.
            coordmask = numpy.ma.getmask(coords)
            if transfercoordinatemask and coordmask is not numpy.ma.nomask:
                coordmask = xmlplot.common.broadcastSelective(coordmask,newcoorddims,dat.shape,newdimnames)
                if datamask is numpy.ma.nomask:
                    datamask = coordmask
                else:
                    datamask = numpy.logical_or(datamask,coordmask)

            # If we take a single index for this dimension, it will not be included in the output.
            if not isinstance(bounds[idim],slice): continue
            
            # Coordinates should not have a mask - undo the masking.
            if coordmask is not numpy.ma.nomask:
                coords = numpy.ma.getdata(coords)

            # Locate variable that contains staggered [boundary] coordinates.
            stagcoordvar = None
            if coordvar is not None:
                if dimname in self.store.staggeredcoordinates:
                    # The store has assigned a variable with staggered coordinates.
                    stagcoordvar = self.store.getVariable_raw(self.store.staggeredcoordinates[dimname])
                    assert stagcoordvar is not None, 'Staggered coordinate for dimension %s registered in store as variable %s, but not present as variable.' % (dimname,self.store.staggeredcoordinates[dimname])
                elif 'bounds' in coordvar.getProperties():
                    # The variable itself points to a variable with staggered coordinates (CF convention: bounds attribute).
                    boundvar = coordvar.getProperties()['bounds']
                    stagcoordvar = self.store.getVariable_raw(boundvar)
                    assert stagcoordvar is not None, 'Boundary values for coordinate variable %s are set to variable %s, but this variable is not present in the NetCDF file.' % (coordvar.getName(),boundvar)
            
            class NetCDFWarning(Exception): pass
            
            # Get staggered coordinates over entire domain
            if stagcoordvar is not None:
                try:
                    centshape = coordvar.getShape()
                    stagshape = stagcoordvar.getShape()
                    if len(stagshape)==len(centshape)+1:    # CF convention: one extra dimension for the corner index
                        stagdata = stagcoordvar.getSlice(dataonly=True, cache=True)
                        newshape = [l+1 for l in centshape]
                        stagcoordvar = numpy.zeros(newshape)
                        if len(centshape)==1:
                            if stagshape[-1]!=2:           raise NetCDFWarning('A 1D coordinate variable must have 2 boundaries per cell (not %i).' % (stagshape[-1],))
                            if stagshape[0]!=centshape[0]: raise NetCDFWarning('Lengths of the main dimension of interface (%i) and center coordinates (%i) do not match.' % (stagshape[0],centshape[0]))
                            stagcoordvar[:-1] =  stagdata[:,0]
                            stagcoordvar[1: ] += stagdata[:,1]
                            stagcoordvar[1:-1] /= 2
                        elif len(centshape)==2:
                            if stagshape[-1]!=4: raise NetCDFWarning('A 2D coordinate variable must have 4 boundaries per cell (not %i).' % (stagshape[-1],))
                            stagcoordvar[ :-1, :-1]  = stagdata[:,:,0]
                            stagcoordvar[ :-1,1:  ] += stagdata[:,:,1]
                            stagcoordvar[1:,  1:  ] += stagdata[:,:,2]
                            stagcoordvar[1:  , :-1] += stagdata[:,:,3]
                            stagcoordvar[1:-1,:] /= 2
                            stagcoordvar[:,1:-1] /= 2
                
                    coordslice_stag = []
                    for slc in coordslice:
                        if isinstance(slc,slice):
                            # We take a subset of this dimension: extent the slice with 1.
                            coordslice_stag.append(slice(slc.start,slc.stop+slc.step,slc.step))
                        else:
                            # We take a single [centered] index from this dimension:
                            # Get the left and right bounds, so we can average them later.
                            coordslice_stag.append(slice(slc,slc+2))
                    if isinstance(stagcoordvar,numpy.ndarray):
                        coords_stag = stagcoordvar[coordslice_stag]
                    else:
                        coords_stag = stagcoordvar.getSlice(coordslice_stag, dataonly=True, cache=True)

                    # Undo the staggering of the dimensions that we take a single slice through
                    # by averaging the left- and right bounds.
                    for i in range(len(coordslice)-1,-1,-1):
                        if isinstance(coordslice[i],int): coords_stag = coords_stag.mean(axis=i)

                    # Coordinates should not have a mask - undo the masking.
                    if numpy.ma.is_masked(coords_stag):
                        coords_stag = numpy.ma.getdata(coords_stag)
                except NetCDFWarning,e:
                    # Problem with specified interface coordinate - make sure they auto-generated instead.
                    print e
                    stagcoordvar = None
            
            if stagcoordvar is None:
                # Auto-generate the staggered coordinates.
                coords_stag = xmlplot.common.stagger(coords)
            
            # Insert data dimensions where they are lacking in coordinate
            coords      = xmlplot.common.broadcastSelective(coords,     newcoorddims,dat.shape,               newdimnames)
            coords_stag = xmlplot.common.broadcastSelective(coords_stag,newcoorddims,[l+1 for l in dat.shape],newdimnames)

            # Assign coordinate values
            varslice.coords     [inewdim] = coords
            varslice.coords_stag[inewdim] = coords_stag
            
            inewdim += 1

          # If center coordinates came with a mask, apply that same mask to the data.
          if datamask is not numpy.ma.nomask:
            dat = numpy.ma.masked_where(datamask,dat,copy=False)

          varslice.data = dat
                  
          return varslice

    def __init__(self,path=None,*args,**kwargs):
        xmlstore.util.referencedobject.__init__(self)
        xmlplot.common.VariableStore.__init__(self)
        
        self.datafile = None
        self.nc = None
        self.mode = 'r'

        self.cachedcoords = {}
        self.reassigneddims = {}
        self.staggeredcoordinates = {}
        
        # Whether to mask values outside the range specified by valid_min,valid_max,valid_range
        # NetCDF variable attributes (as specified by CF convention)
        self.maskoutsiderange = True
        
        if path is not None:
            if isinstance(path,(tuple,list,basestring)):
                # Path to a NetCDF file is provided, or a list/tuple of paths.
                self.load(path,*args,**kwargs)
            else:
                # Open NetCDF file is provided.
                self.nc = path
                self.autoReassignCoordinates()
                self.relabelVariables()
                
    def __str__(self):
        if self.datafile is None: return ''
        if isinstance(self.datafile,(list,tuple)): return ', '.join(self.datafile)
        return self.datafile

    def getDimensionInfo_raw(self,dimname):
        res = xmlplot.common.VariableStore.getDimensionInfo_raw(self,dimname)
        var = self.getVariable_raw(dimname)
        if var is None: return res
        res['label'] = var.getLongName()
        res['unit']  = var.getUnit()
        props = var.getProperties()
        if dimname in ('z','z1'):
            res['preferredaxis'] = 'y'
        elif self.isTimeDimension(dimname):
            res['datatype'] = 'datetime'
            res['preferredaxis'] = 'x'
            res['unit'] = ''
        prefaxis = props.get('axis',None)
        if prefaxis is not None:
            res['preferredaxis'] = prefaxis
        if props.get('positive','up')=='down':
            res['reversed'] = True
        return res
                
    def save(self,path):
        assert isinstance(self.datafile,basestring),'Only single NetCDF files can be saved.'
        shutil.copyfile(self.datafile,path)
        
    def unlink(self):
        if self.nc is not None:
            # Close NetCDF result file.
            self.nc.close()
            self.nc = None
            self.datafile = None
            
    def load(self,path,mode='r'):
        # Store link to result file, and try to open the CDF file
        self.datafile = path
        self.mode = mode
        nc = self.getcdf()
        
        # Auto-reassign coordinates
        self.autoReassignCoordinates()
        
        # Re-label variables - this must be done after reassignments because relabel requests
        # the variable names, which are then cached and never requested again. Variable names can
        # depend on dimension reassignments, e.g., if some reassignments apply, extra coordinate
        # variables may be added.
        self.relabelVariables()

    def autoReassignCoordinates(self):
        self.reassigneddims = {}
    
    def getcdf(self):
        """Returns a NetCDFFile file object representing the NetCDF file
        at the path in self.datafile. The returned object should follow
        Scientific.IO.NetCDFFile conventions.
        """
        if self.nc is not None: return self.nc
        assert self.datafile is not None, 'The path to the NetCDF file has not yet been set. This may imply that the object has been unlinked.'
        self.nc = openNetCDF(self.datafile,self.mode)
        return self.nc

    def getVariableNames_raw(self):
        return map(str,self.getcdf().variables.keys())

    def getVariableLongNames_raw(self):
      varnames = self.getVariableNames_raw()
      nc = self.getcdf()
      vardict = {}
      for varname in varnames:
          if varname not in nc.variables:
            vardict[varname] = varname
            continue
          ncvar = nc.variables[varname]
          if hasattr(ncvar,'long_name'):
            vardict[varname] = ncvar.long_name
          else:
            vardict[varname] = varname
      return vardict

    def getVariable_raw(self,varname):
        ncvarname = str(varname)
        nc = self.getcdf()
        if ncvarname not in nc.variables: return None
        return self.NetCDFVariable(self,ncvarname)
    
    def createDimension(self,dimname,length):
        assert self.mode in ('w','a','r+'),'NetCDF file has not been opened for writing.'
        nc = self.getcdf()
        nc.createDimension(dimname, length)

    def setProperty(self,name,value):
        setattr(self.getcdf(),name,value)
        
    def addVariable(self,varName,dimensions,datatype='d',missingvalue=None):
        assert self.mode in ('w','a','r+'),'NetCDF file has not been opened for writing.'
        nc = self.getcdf()
        if missingvalue is not None:
            try:
                # netcdf-python needs the fill value to be specified during variable creation.
                ncvar = nc.createVariable(varName,datatype,dimensions,fill_value=missingvalue)
            except:
                ncvar = nc.createVariable(varName,datatype,dimensions)
                setattr(ncvar,'_FillValue',missingvalue)
            setattr(ncvar,'missing_value',missingvalue)
        else:
            ncvar = nc.createVariable(varName,datatype,dimensions)
        return self.getVariable_raw(varName)
                
    def copyVariable(self,variable):
        assert self.mode in ('w','a','r+'),'NetCDF file has not been opened for writing.'
        assert isinstance(variable,NetCDFStore.NetCDFVariable),'Added variable must be an existing NetCDF variable object, not %s.' % str(variable)
        nc = self.getcdf()
        dims = variable.getDimensions_raw(reassign=False)
        shape = variable.getShape()
        for dim,length in zip(dims,shape):
            if dim not in nc.dimensions: self.createDimension(dim, length)
        data = variable.getSlice((Ellipsis,),dataonly=True)
        nctype = {'float32':'f','float64':'d'}[str(data.dtype)]
        var = self.addVariable(variable.getName(),dims,datatype=nctype)
        newprops = var.getProperties()
        for key,value in variable.getProperties().iteritems():
            try:
                var.setProperty(key,value)
            except AttributeError:  # netcdf-python does not allow _FillValue to be set after variable creation - ignore this.
                if key!='_FillValue': raise
        var.setData(data)
        return var

    def getDimensions(self):
        nc = self.getcdf()
        ncdims = list(nc.dimensions)
        def cmpdims(x,y):
            for v in nc.variables.values():
                if x in v.dimensions and y in v.dimensions:
                    curdims = list(v.dimensions)
                    return cmp(curdims.index(x),curdims.index(y))
            return 0
        ncdims.sort(cmp=cmpdims)
        return ncdims

    def getDefaultCoordinateDelta(self,dimname,coord):
        return 1.
        
    def isTimeDimension(self,dimname):
        """See if specified dimension is a time dimension according to COARDS convention.
        """
        try:
            timeunit,timeref = self.getTimeReference(dimname)
        except ReferenceTimeParseError:
            return False
        return True

    def getTimeReference(self,dimname):
      """Parses the "units" attribute of the NetCDF variable, and returns the time unit
      (in days) and the reference date. Throws an exception if the "units" attribute does
      not match the COARDS/udunits convention for specifying time offsets.
      """
      nc = self.getcdf()
      if dimname not in nc.variables:
          raise ReferenceTimeParseError('dimensions "%s" does not have an associated variable.' % (dimname,))

      cdfvar = self.getcdf().variables[dimname]
      if not hasattr(cdfvar,'units'):
          raise ReferenceTimeParseError('variable "%s" lacks "units" attribute.' % (dimname,))
        
      return parseNcTimeUnit(cdfvar.units)

class NetCDFStore_GOTM(NetCDFStore):
    """Class encapsulating a GOTM/GETM-produced NetCDF file.
    
    The file is expected to follow the COARDS/CF convention, and in addition assumes
    
    - the GOTM/GETM convention for storing time-variable depth/leyer heights (h + elev).
    - the GETM convention for curvilinear grids (xic, etac -> lonc, latc)
    """
    
    @staticmethod
    def testFile(nc):
        match = False
        ncvars,ncdims = nc.variables,nc.dimensions
        
        # Test for GETM with curvilinear coordinates
        # (either lon,lat or staggered Cartesian coordinates must be available)
        if ('xic'  in ncdims and 'etac' in ncdims and
            (('lonc' in ncvars and 'latc' in ncvars)
             or ('xx' in ncvars and 'yx' in ncvars))): match = True

        # Test for GETM with cartesian coordinates
        if ('xc'  in ncdims and 'yc' in ncdims and
            'lonc' in ncvars and 'latc' in ncvars): match = True

        # Test for GOTM with variable layer heights and sea surface elevation
        if ('z' in ncdims and 'z1' in ncdims and
            'h' in ncvars and 'zeta' in ncvars): match = True

        # Test for GETM with variable heights and sea surface elevation
        if ('level' in ncdims and
            'h' in ncvars and 'elev' in ncvars): match = True

        if ('sigma' in ncdims and
            'bathymetry' in ncvars and 'elev' in ncvars): match = True

        return match

    def __init__(self,path=None,*args,**kwargs):
        self.xname,self.yname,self.hname,self.elevname = 'lon','lat','h','zeta'
        self.bathymetryname = None

        # Link new depth coordinates to an existing NetCDF dimension
        self.depth2coord = {}

        self.generatecartesiancenters = False

        NetCDFStore.__init__(self,path,*args,**kwargs)
        
        # Link centered and staggered coordinates
        self.staggeredcoordinates['z' ] = 'z_stag'
        self.staggeredcoordinates['z1'] = 'z1_stag'
                
    def autoReassignCoordinates(self):
        NetCDFStore.autoReassignCoordinates(self)
        
        # Get reference to NetCDF file and its variables and dimensions.
        nc = self.getcdf()
        ncvars,ncdims = self.getVariableNames_raw(),nc.dimensions

        # --------------------------------------------------------------
        # Re-assign x,y coordinate dimensions
        # --------------------------------------------------------------

        # Re-assign for GETM with curvilinear coordinates
        # Preferentially, x and y are re-assigned to longitude and latitude.
        # If these are not available, they will be re-assigned to projected x and y instead.
        if 'xic' in ncdims and 'etac' in ncdims:
            # Center coordinate are available, re-assign to either lon,lat or projected x,y, if possible.
            self.xname,self.yname = 'xic','etac'   # x,y dimensions to be used for depth
            if 'lonc' in ncvars and 'latc' in ncvars:
                self.reassigneddims['xic' ] = 'lonc'
                self.reassigneddims['etac'] = 'latc'
            elif 'xc' in ncvars and 'yc' in ncvars:
                self.reassigneddims['xic' ] = 'xc'
                self.reassigneddims['etac'] = 'yc'
        if 'xix' in ncdims and 'etax' in ncdims:
            # Boundary coordinate are available, re-assign to either lon,lat or projected x,y, if possible.
            if 'lonx' in ncvars and 'latx' in ncvars:
                self.reassigneddims['xix' ] = 'lonx'
                self.reassigneddims['etax'] = 'latx'
            elif 'xx' in ncvars and 'yx' in ncvars:
                self.reassigneddims['xix' ] = 'xx'
                self.reassigneddims['etax'] = 'yx'

        # Re-assign for GETM with cartesian coordinates.
        # x and y are re-assigned to longitude and latitude, if possible.
        if 'xc' in ncdims and 'yc' in ncdims:
            # Center coordinate are available.
            self.xname,self.yname = 'xc','yc'   # x,y dimensions to be used for depth
            if 'lonc' in ncvars and 'latc' in ncvars:
                self.reassigneddims['xc' ] = 'lonc'
                self.reassigneddims['yc'] = 'latc'
        if 'xx' in ncdims and 'yx' in ncdims:
            # Boundary coordinate are available.
            if 'lonx' in ncvars and 'latx' in ncvars:
                self.reassigneddims['xx'] = 'lonx'
                self.reassigneddims['yx'] = 'latx'

        # For GETM with spherical coordinates, we just need to remember the latitude,longitude
        # names for when we return the dimensions of the new vertical coordinates.
        if self.xname=='lon' and ('lon' not in ncvars) and 'lonc' in ncvars: self.xname = 'lonc'
        if self.yname=='lat' and ('lat' not in ncvars) and 'latc' in ncvars: self.yname = 'latc'

        # --------------------------------------------------------------
        # Re-assign vertical dimension
        # NB the is done automatically for GOTM, because the original
        # z and z1 variables are overwritten.
        # --------------------------------------------------------------

        # Re-assign depth coordinate dimension if using GETM with elevation,layer heights
        if ('level' in ncdims and 'h' in ncvars and 'elev' in ncvars):
            # GETM: "level" reassigned to "z"
            self.reassigneddims['level' ] = 'z'
            self.hname,self.elevname = 'h','elev'
            self.depth2coord['z'] = 'level'
        elif ('sigma' in ncdims and 'bathymetry' in ncvars and 'elev' in ncvars):
            # GETM: "sigma" reassigned to "z"
            self.reassigneddims['sigma' ] = 'z'
            self.bathymetryname,self.elevname = 'bathymetry','elev'
            self.depth2coord['z'] = 'sigma'
            
    def getVariableNames_raw(self):
        names = list(NetCDFStore.getVariableNames_raw(self))
        
        nc = self.getcdf()
        ncvars,ncdims = nc.variables,nc.dimensions
        if self.elevname in ncvars and (self.hname in ncvars or ('sigma' in ncvars and 'bathymetry' in ncvars)):
            names.append('z')
        
            # Only add alternative depth coordinate if it is actually used in the NetCDF file.
            # (note: GETM does not use it, but GOTM does)
            if 'z1' in ncvars: names.append('z1')
            
        self.generatecartesiancenters = self.generatecartesiancenters or ('xx' in ncvars and 'yx' in ncvars and 'xic' in ncdims and 'etac' in ncdims and 'xc' not in ncvars and 'yc' not in ncvars)
        if self.generatecartesiancenters:
            # We have to generate centered Cartesian coordinates
            self.staggeredcoordinates['xc'] = 'xx'
            self.staggeredcoordinates['yc'] = 'yx'
            names += ['xc','yc']
        
        return names

    def getVariable_raw(self,varname):
            
        class CenterVariable(NetCDFStore.NetCDFVariable):
            def __init__(self,store,ncvarname):
                NetCDFStore.NetCDFVariable.__init__(self,store,ncvarname)
                self.centername = ncvarname
                self.stagname = '%sx' % ncvarname[0]

            def getShape(self):
                s = self.store[self.stagname].getShape()
                return (s[0]-1,s[1]-1)

            def getLongName(self):
                return '%s-position' % self.centername

            def getUnit(self):
                return self.store[self.stagname].getUnit()

            def getProperties(self):
                return {'history':'auto-generated from boundary coordinates in variable %s' % self.stagname}

            def getDataType(self):
                return self.store[self.stagname].getDataType()

            def getDimensions_raw(self,reassign=True):
                dims = ('etac','xic')
                if reassign: dims = [self.store.reassigneddims.get(d,d) for d in dims]
                return dims

            def getNcData(self,bounds=None,allowmask=True):
                # If no bounds are set, use complete data range.
                if bounds is None:
                    shape = self.getShape()
                    bounds = (slice(0,shape[0]),slice(0,shape[1]))
                    
                # Convert integer indices to slices so we always have 2 dimensions.
                fullbounds = []
                for b in bounds:
                    if isinstance(b,int): b = slice(b,b+1)
                    fullbounds.append(b)
                
                # Obtain all 4 corners
                stagvar = self.store[self.stagname]
                stagvals = stagvar.getSlice(fullbounds,dataonly=True).copy()
                oldbound0 = fullbounds[0]
                fullbounds[0] = slice(fullbounds[0].start+1,fullbounds[0].stop+1,fullbounds[0].step)
                stagvals += stagvar.getSlice(fullbounds,dataonly=True)
                fullbounds[1] = slice(fullbounds[1].start+1,fullbounds[1].stop+1,fullbounds[1].step)
                stagvals += stagvar.getSlice(fullbounds,dataonly=True)
                fullbounds[0] = oldbound0
                stagvals += stagvar.getSlice(fullbounds,dataonly=True)
                
                # Average the corners to obtain center coordinates
                centers = stagvals/4.
                
                # Eliminate singleton dimensiuons where integer indices were used.
                if bounds is not None:
                    newshape = []
                    for l,b in zip(centers.shape,bounds):
                        if not isinstance(b,int): newshape.append(l)
                    centers.shape = newshape
                    
                # Return center coordinates.
                return centers

        class DepthVariable(NetCDFStore.NetCDFVariable):
            def __init__(self,store,ncvarname,dimname):
                NetCDFStore.NetCDFVariable.__init__(self,store,ncvarname)
                self.dimname = dimname
                self.cacheddims = None
                self.cachedshape = None
        
            def getName_raw(self):
                return self.dimname

            def getLongName(self):
                return 'depth'

            def getUnit(self):
                return self.store[self.store.elevname].getUnit()

            def getProperties(self):
                if self.store.bathymetryname is None:
                    return {'history':'auto-generated from layer thickness and surface elevation.'}
                else:
                    return {'history':'auto-generated from sigma levels, elevation and bathymetry.'}

            def getDataType(self):
                return self.store[self.store.elevname].getDataType()

            def getDimensions_raw(self,reassign=True):
                if self.cacheddims is None:
                    def addvar(name):
                        curvar = self.store[name]
                        curdims = curvar.getDimensions_raw(reassign=False)
                        dims.update(curdims)
                        for d,l in zip(curdims,curvar.getShape()): dim2length[d] = l

                    # Get the set of dimensions (unordered) for all source variables combined.
                    dims = set()
                    dim2length = {}
                    addvar(self.store.elevname)
                    if self.store.bathymetryname is None:
                        # Depth from elevation and layer thicknesses
                        addvar(self.store.hname)
                    else:
                        # Depth from elevation, bathymetry and sigma levels
                        addvar(self.store.bathymetryname)
                        addvar('sigma')
                        
                    # Order dimensions
                    nc = self.store.getcdf()
                    for v in nc.variables.values():
                        if all([d in v.dimensions for d in dims]): break
                    else:
                        assert False,'None of the NetCDF variables uses all dimensions that are needed for the depth coordinate.'
                    self.cacheddims = [d for d in v.dimensions if d in dims]
                    
                    # Save shape
                    self.cachedshape = [dim2length[d] for d in self.cacheddims]
                    if self.dimname.endswith('_stag'):
                        self.cachedshape = tuple([l+1 for l in self.cachedshape])

                    # Relabel depth dimension to own name.
                    izdim = self.cacheddims.index(self.store.depth2coord.get('z','z'))
                    self.cacheddims[izdim] = self.store.depth2coord.get(self.dimname,self.dimname)

                # Re-assign dimensions if needed.
                if reassign: return [self.store.reassigneddims.get(d,d) for d in self.cacheddims]
                return list(self.cacheddims)
                
            def getShape(self):
                if self.cachedshape is None:
                    self.getDimensions_raw(reassign=False)
                return list(self.cachedshape)
                
            def getNcData(self,bounds=None,allowmask=True):
                # Return values from cache if available.
                if 'z' in self.store.cachedcoords:
                    if bounds is None:
                        return self.store.cachedcoords[self.dimname]
                    else:                        
                        return self.store.cachedcoords[self.dimname][bounds]

                cachebasedata = bounds is not None
                izdim = self.getDimensions_raw(reassign=False).index(self.store.depth2coord.get(self.dimname,self.dimname))

                # Determine shape of depth centers
                shape = self.getShape()
                if self.dimname.endswith('_stag'): shape = [l-1 for l in shape]

                if bounds is not None:
                    # Determine dimension boundaries for the source variables.
                    assert len(bounds)==len(shape),'Number of bounds (%i) does not match the variable shape (%s)' % (len(bounds),','.join(map(str,shape)))
                    newbounds = []
                    for i,l in enumerate(bounds):
                        if i==izdim:
                            # depth dimension: we need the complete range.
                            l = slice(None)
                        elif isinstance(l,int):
                            # integer index: convert to slice with length 1 to preserve rank and dimension order.
                            l = slice(l,l+1)
                        elif self.dimname.endswith('_stag'):
                            # If we need staggered coordinates, all dimensions will expand by 1
                            # in the end. Therefore, subtract 1 from their length here.
                            l = slice(l.start,l.stop-l.step,l.step)
                        start,stop,step = l.indices(shape[i])
                        shape[i] = 1+int((stop-start-1)/step)
                        newbounds.append(l)

                dims = self.getDimensions_raw(reassign=False)
                dims[izdim] = self.store.depth2coord.get('z','z')   # set name of depth dimension to that used by source variables.
                def getvardata(name):
                    var = self.store[name]
                    vardims = var.getDimensions_raw(reassign=False)
                    if bounds is None:
                        varbounds = None
                    else:
                        varbounds = [newbounds[dims.index(d)] for d in vardims]
                    data = var.getSlice(varbounds,dataonly=True,cache=cachebasedata)
                    dimlengths = dict(zip(vardims,data.shape))
                    assert len(vardims)==data.ndim,'%s: number of variable dimensions and array rank do not match.' % name
                    data.shape = [dimlengths.get(d,1) for d in dims]
                    return data
                    
                def takezrange(array,start,stop=None):
                    slc = [slice(None)]*array.ndim
                    if isinstance(start,slice):
                        slc[izdim] = start
                    else:
                        slc[izdim] = slice(start,stop)
                    return array[slc]
            
                mask,elevmask = numpy.ma.nomask,numpy.ma.nomask
                data = {}
                            
                # Get elevations
                elev = getvardata(self.store.elevname)

                # Subroutine for creating and updating the depth mask.
                def setmask(mask,newmask):
                    if mask is numpy.ma.nomask:
                        # Create new depth mask based on provided mask, allowing for broadcasting.
                        mask = numpy.empty(shape,dtype=numpy.bool)
                        mask[...] = newmask
                    else:
                        # Combine provided mask with existing one.
                        mask = numpy.logical_or(mask,newmask)
                    return mask

                # If elevations are (partially) masked, first fill the first layer of masked cells around
                # the data with a nearest-neighbor approach. This improves the elevations of interfaces.
                # Then save the mask so we can reapply it later.
                elevmask = numpy.ma.getmask(elev)
                if elevmask is not numpy.ma.nomask:
                    if numpy.any(elevmask):
                        # Add elevation mask to global depth mask (insert z dimension).
                        mask = setmask(mask,elevmask)
                        
                        # Set masked edges of valid [unmasked] elevation domain to bordering
                        # elevation values, in order to allow for correct calculation of interface depths.
                        elev = xmlplot.common.interpolateEdges(elev)
                        elevmask = numpy.ma.getmask(elev)
                        
                    # Eliminate elevation mask.
                    # If bathymetry is available, this will be used later to make masked elevations follow bathymetry.
                    # This will allow all layers in the masked domain to have height zero.
                    elev = elev.filled(0.)

                if self.store.bathymetryname is None:
                    # Get layer heights (dimension 0: time, dimension 1: depth, dimension 2: y coordinate, dimension 3: x coordinate)
                    h = getvardata(self.store.hname)
                                        
                    # Fill masked values (we do not want coordinate arrays with masked values)
                    # This should not have any effect, as the value arrays should also be masked at
                    # these locations.
                    # Check for the "filled" attribute to see if these are masked arrays.
                    hmask = numpy.ma.getmask(h)
                    if hmask is not numpy.ma.nomask:
                        mask = setmask(mask,hmask)
                        h = h.filled(0.)
                    
                    # Get depths of interfaces
                    z_stag = numpy.concatenate((numpy.zeros_like(h.take((0,),axis=izdim)),h.cumsum(axis=izdim)),axis=izdim)
                    bottomdepth = z_stag.take((-1,),axis=izdim)-elev
                    z_stag -= bottomdepth
                    
                    # Get depths of layer centers
                    z = takezrange(z_stag,1)-0.5*h
                    
                    # The actual interface coordinate z1 lacks the bottom interface
                    z1 = takezrange(z_stag,1)
                    
                    # Store depth dimension
                    data['z']  = z
                    data['z1'] = z1
                    
                    if bounds is None or self.dimname in ('z_stag','z1_stag'):
                        # Use the actual top and bottom of the column as boundary interfaces for the
                        # grid of the interface coordinate.
                        z1_stag = numpy.concatenate((numpy.take(z_stag,(0,),axis=izdim),takezrange(z,1),numpy.take(z_stag,(-1,),axis=izdim)),axis=izdim)
                        
                        # Use normal staggering for the time, longitude and latitude dimension.
                        remdims = [i for i in range(z_stag.ndim) if i!=izdim]
                        data['z_stag']  = xmlplot.common.stagger(z_stag, remdims,defaultdeltafunction=self.store.getDefaultCoordinateDelta,dimnames=self.getDimensions_raw())
                        data['z1_stag'] = xmlplot.common.stagger(z1_stag,remdims,defaultdeltafunction=self.store.getDefaultCoordinateDelta,dimnames=self.getDimensions_raw())
                else:
                    # Get bathymetry
                    bath = getvardata(self.store.bathymetryname)
                    
                    # Check bathymetry mask.
                    bathmask = numpy.ma.getmask(bath)
                    if bathmask is not numpy.ma.nomask:
                        # Apply bathymetry mask to global depth mask.
                        mask = setmask(mask,bathmask)
                        
                        # Set masked edges of valid [unmasked] bathymetry to bordering
                        # bathymetry values, in order to allow for correct calculation of interface depths.
                        bath = xmlplot.common.interpolateEdges(bath)
                        
                        # Fill the remaining masked bathymetry with the shallowest value in the domain.
                        bath = bath.filled(min(bath.min(),-elev.max()))
                                            
                    # Let elevation follow bathymetry whereever it was originally masked.
                    if elevmask is not numpy.ma.nomask:
                        bigbath = numpy.empty_like(elev)
                        bigbath[...] = bath
                        elev[elevmask] = -bigbath[elevmask]

                    # Calculate water depth at each point in time
                    # Clip it at zero: nearest neighbor interpolation of elevations may have
                    # caused water levels below the bottom.
                    depth = numpy.maximum(bath+elev,0.)
                    
                    # Get sigma levels (constant across time and space)
                    sigma = getvardata('sigma')
                    
                    # From sigma levels and water depth, calculate the z coordinates.
                    data['z'] = sigma*depth + elev
                    if bounds is None or self.dimname=='z_stag':
                        # Calculate staggered sigma coordinates
                        sigma_stag_shape = list(sigma.shape)
                        sigma_stag_shape[izdim] += 1
                        sigma_stag = numpy.empty(sigma_stag_shape,dtype=sigma.dtype)
                        takezrange(sigma_stag,0, 1)[...] = -1.
                        takezrange(sigma_stag,1,-1)[...] = 0.5*(takezrange(sigma,0,-1)+takezrange(sigma,1))
                        takezrange(sigma_stag,-1  )[...] = 0.

                        # First stagger in deth dimension.
                        z_stag = sigma_stag*depth + elev
                        
                        # Use default staggering for remaining dimensions of staggered z.
                        remdims = [i for i in range(z_stag.ndim) if i!=izdim]
                        data['z_stag'] = xmlplot.common.stagger(z_stag,dimindices=remdims,defaultdeltafunction=self.store.getDefaultCoordinateDelta,dimnames=self.getDimensions_raw())

                # Apply the mask (if any) to the center coordinates
                if mask is not numpy.ma.nomask:
                    data['z'] = numpy.ma.masked_where(mask,data['z'],copy=False)

                # If we retrieve the entire range, store all coordinates in cache
                # and return the slice we need.
                if bounds is None:
                    self.store.cachedcoords.update(data)
                    return data[self.dimname]
                
                # Retrieve the desired coordinates.
                res = data[self.dimname]
                
                # Now finally take the depth range that we need
                depthslice = bounds[izdim]
                if isinstance(depthslice,int): depthslice = slice(depthslice,depthslice+1)
                res = takezrange(res,depthslice)
                
                # Undo the staggering for the dimension that we take a single slice through.
                if self.dimname.endswith('_stag'):
                    # This is a staggered variable - average left and right bounds for indexed dimensions.
                    for i in range(len(bounds)-1,-1,-1):
                        if isinstance(bounds[i],int): res = res.mean(axis=i)
                else:
                    # This is a non-staggered variable - take out the indexed dimensions.
                    res.shape = [l for i,l in enumerate(res.shape) if not isinstance(bounds[i],int)]

                return res

        if self.generatecartesiancenters and varname in ('xc','yc'):
            return CenterVariable(self,varname)
        elif varname in ('z','z1','z_stag','z1_stag'):
            return DepthVariable(self,varname,varname)
        return NetCDFStore.getVariable_raw(self,varname)

    def getDefaultCoordinateDelta(self,dimname,coords):
        # Only operate on 1D coordinates
        if coords.ndim>1: return NetCDFStore.getDefaultCoordinateDelta(self,dimname,coords)

        # Only operate on time dimension
        try:
            timeunit,timeref = self.getTimeReference(dimname)
        except ReferenceTimeParseError:
            return NetCDFStore.getDefaultCoordinateDelta(self,dimname,coords)
            
        # Take delta as the difference between the reference time and the first time step
        if coords[0]>timeref: return coords[0]-timeref
        
        return 1.

class NetCDFStore_MOM4(NetCDFStore):
    @staticmethod
    def testFile(nc):
        match = False
        ncvars,ncdims = nc.variables,nc.dimensions
        if ('xt_ocean' in ncdims and 'yt_ocean' in ncdims and
            'geolon_t' in ncvars and 'geolat_t' in ncvars): match = True
        return match

    def __init__(self,path=None,*args,**kwargs):
        NetCDFStore.__init__(self,path,*args,**kwargs)

    def autoReassignCoordinates(self):
        NetCDFStore.autoReassignCoordinates(self)
        
        # Re-assign x,y coordinate dimensions to longitude, latitude
        nc = self.getcdf()
        ncvars,ncdims = nc.variables,nc.dimensions
        if ('xt_ocean'  in ncdims and 'yt_ocean' in ncdims and
            'geolon_t' in ncvars and 'geolat_t' in ncvars):
            lon = numpy.ma.compressed(getNcData(ncvars['geolon_t']))

            # Only reassign dimension if alternative coordinate values have a meaningful value.
            if lon.shape[0]>0 and (lon!=lon[0]).any():
                self.reassigneddims['xt_ocean' ] = 'geolon_t'
                self.reassigneddims['yt_ocean'] = 'geolat_t'

        if ('xu_ocean'  in ncdims and 'yu_ocean' in ncdims and
            'geolon_c' in ncvars and 'geolat_c' in ncvars):
            lon = numpy.ma.compressed(getNcData(ncvars['geolon_c']))

            # Only reassign dimension if alternative coordinate values have a meaningful value.
            if lon.shape[0]>0 and (lon!=lon[0]).any():
                self.reassigneddims['xu_ocean' ] = 'geolon_c'
                self.reassigneddims['yu_ocean'] = 'geolat_c'

NetCDFStore.registerConvention(NetCDFStore_GOTM)
NetCDFStore.registerConvention(NetCDFStore_MOM4)
=======
# Import modules from standard Python library
import os, sys, re, datetime, shutil, types, UserDict, glob

# Import additional third party modules
import numpy

# Import our custom modules
import xmlplot.common, xmlstore.util

def openNetCDF(path,mode='r'):
    # Test if the path contains wildcard, and resolves to multiple files.
    # If so, we will try to combine these files.
    if isinstance(path,basestring):
        paths = glob.glob(path)
        if len(paths)==1:
            path = paths[0]
        elif len(paths)>1:
            path = paths
    
    if isinstance(path,basestring):
        return getNetCDFFile(path,mode)
    else:
        assert mode=='r','A multi-file NetCDF dataset can only be opened for reading.'
        return MultiNetCDFFile(*path)

netcdfmodules,selectednetcdfmodule = None,None
def chooseNetCDFModule():
    global netcdfmodules,selectednetcdfmodule
    global pupynere,Scientific,netCDF4,pynetcdf
    
    netcdfmodules = []
    selectednetcdfmodule = -1
    error = ''
    
    # Try to locate netCDF4.
    ready = True
    try:
        import netCDF4
    except ImportError,e:
        error += 'Cannot load netCDF4. Reason: %s.\n' % str(e)
        ready = False
    if ready:
        if selectednetcdfmodule==-1: selectednetcdfmodule = len(netcdfmodules)
        netcdfmodules.append(('netCDF4',netCDF4.__version__))

    # Try to locate ScientificPython.
    # Note that is is best done after trying netCDF4, because ScientificPython's version of the NetCDF library is generally lower (3.x).
    # If ScientificPython is loaded first, netCDF4 is unable to load the required >=4 version of the NetCDF library.
    # If ScientificPython is loaded after netCDF4, it will use the NetCDF library loaded by netCDF4, if both these modules are present.
    ready = True
    try:
        import Scientific.IO.NetCDF
    except ImportError,e:
        error += 'Cannot load Scientific.IO.NetCDF. Reason: %s.\n' % str(e)
        ready = False
    if ready:
        oldscientific = False
        try:
            version = map(int,Scientific.__version__.split('.')[:2])
            oldscientific = version[0]<2 or (version[0]==2 and version[1]<7)
        except: pass
        if not oldscientific and selectednetcdfmodule==-1: selectednetcdfmodule = len(netcdfmodules)
        netcdfmodules.append(('Scientific.IO.NetCDF',Scientific.__version__))
   
    # Try to locate pynetcdf.
    ready = True
    try:
        import pynetcdf
    except ImportError,e:
        error += 'Cannot load pynetcdf. Reason: %s.\n' % str(e)
        ready = False
    if ready:
        if selectednetcdfmodule==-1:
            pyver = sys.version_info
            if (pyver[0]==2 and pyver[1]>=5) or pyver[0]>2:
                print 'pynetcdf will be used for NetCDF support. Note though that pynetcdf has known incompatibilities with Python 2.5 and higher, and you are using Python %i.%i.%i.' % (pyver[0],pyver[1],pyver[2])
            selectednetcdfmodule = len(netcdfmodules)
        netcdfmodules.append(('pynetcdf',''))

    # Try to locate PuPyNeRe, though that does not work for all NetCDF files (e.g., GOTM!).
    ready = True
    try:
        import pupynere
    except ImportError,e:
        error += 'Cannot load pupynere. Reason: %s.\n' % str(e)
        ready = False
    if ready:
        if selectednetcdfmodule==-1: selectednetcdfmodule = len(netcdfmodules)
        netcdfmodules.append(('pupynere','unknown'))

    if selectednetcdfmodule==-1 and netcdfmodules: selectednetcdfmodule = 0

class NetCDFError(Exception): pass
def getNetCDFFile(path,mode='r'):
    """Returns a NetCDFFile file object representing the NetCDF file
    at the specified path. The returned object follows
    Scientific.IO.NetCDFFile conventions.
    
    Note: this is the *only* function that needs to know which NetCDF
    module to use. All other functions just operate on an object
    returned by this function, and expect this object to follow
    Scientific.IO.NetCDFFile conventions. Thus adding/replacing a module
    for NetCDF support should only require a change in this function.
    """
    
    if selectednetcdfmodule is None: chooseNetCDFModule()

    # First import NetCDF file format support (we do this here rather
    # than on import, because this module can be useful without NetCDF
    # support as well).

    # First check if the file exists in the first place.
    if mode=='r' and not os.path.isfile(path):
        raise NetCDFError('"%s" is not an existing file.' % path)

    netcdfmodule = None
    if netcdfmodules: netcdfmodule = netcdfmodules[selectednetcdfmodule][0]
    if netcdfmodule=='Scientific.IO.NetCDF':
        try:
            nc = Scientific.IO.NetCDF.NetCDFFile(path,mode=mode)
        except Exception, e:
            raise NetCDFError('An error occured while opening the NetCDF file "%s": %s' % (path,str(e)))
    elif netcdfmodule=='netCDF4':
        try:
            nc = netCDF4.Dataset(path,mode=mode,format='NETCDF3_CLASSIC')
        except Exception, e:
            raise NetCDFError('An error occured while opening the NetCDF file "%s": %s' % (path,str(e)))
    elif netcdfmodule=='pupynere':
        try:
            nc = pupynere.NetCDFFile(path,mode=mode,mmap=False)
        except Exception, e:
            raise NetCDFError('An error occured while opening the NetCDF file "%s": %s' % (path,str(e)))
    elif netcdfmodule=='pynetcdf':
        try:
            nc = pynetcdf.NetCDFFile(path,mode=mode)
        except Exception, e:
            raise NetCDFError('An error occured while opening the NetCDF file "%s": %s' % (path,str(e)))
    else:
        # No NetCDF module found - raise exception.
        raise NetCDFError('Cannot load a module for NetCDF reading. Please install either ScientificPython, python-netcdf4 or pynetcdf.')
    return nc

class ReferenceTimeParseError(Exception): pass

reNcDate,reNcTime,reNcTimeZone = None,None,None
def parseNcTimeUnit(fullunit):
  """Parses a udunits/COARDS units string to extract the reference time and time unit.
  Raises an exception if the string does not match udunits/COARDS convention.
  Returns the time unit (in days), and the reference date+time used.

  Supposedly the udunits package could do this, but so far I have not found a minimal
  udunits module for Python.
  """
  # Retrieve time unit (in days) and reference date/time, based on COARDS convention.
  if ' since ' not in fullunit:
      raise ReferenceTimeParseError('"units" attribute equals "%s", which does not follow COARDS convention. Problem: string does not contain " since ".' % fullunit)
  timeunit,reftime = fullunit.split(' since ')

  global reNcDate,reNcTime,reNcTimeZone
  if reNcDate is None:
    reNcDate     = re.compile(r'(\d\d\d\d)[-\/](\d{1,2})-(\d{1,2})\s*')
    reNcTime     = re.compile(r'(\d{1,2}):(\d{1,2}):(\d{1,2}(?:\.\d*)?)\s*')
    reNcTimeZone = re.compile(r'(-?\d{1,2})(?::?(\d\d))?$')
  
  # Parse the reference date, time and timezone
  datematch = reNcDate.match(reftime)
  if datematch is None:
    raise ReferenceTimeParseError('"units" attribute equals "%s", which does not follow COARDS convention. Problem: cannot parse date in "%s".' % (fullunit,reftime))
  year,month,day = map(int,datematch.group(1,2,3))
  year = max(year,1900) # datetime year>=datetime.MINYEAR, but strftime needs year>=1900
  hours,minutes,seconds,mseconds = 0,0,0,0
  reftime = reftime[datematch.end():]
  if len(reftime)>0:
    timematch = reNcTime.match(reftime)
    if timematch is None:
        raise ReferenceTimeParseError('"units" attribute equals "%s", which does not follow COARDS convention. Problem: cannot parse time in "%s".' % (fullunit,reftime))
    hours,minutes = map(int,timematch.group(1,2))
    seconds = float(timematch.group(3))
    mseconds = 1e6*(seconds % 1.)
    seconds = int(seconds)
    reftime = reftime[timematch.end():]
  dateref = datetime.datetime(year,month,day,hours,minutes,seconds,tzinfo=xmlstore.util.getUTC())
  if len(reftime)>0:
    timezonematch = reNcTimeZone.match(reftime)
    if timezonematch is None:
        raise ReferenceTimeParseError('"units" attribute equals "%s", which does not follow COARDS convention. Problem: cannot parse time zone in "%s".' % (fullunit,reftime))
    if timezonematch.group(2) is None:
        dhour,dmin = int(timezonematch.group(1)),0
    else:
        dhour,dmin = map(int,timezonematch.group(1,2))
        if dhour<0: dmin = -dmin
    dateref -= datetime.timedelta(hours=dhour,minutes=dmin)
  
  # Get time unit in number of days.
  timeunit = timeunit.lower()
  if timeunit in ('seconds','second','secs','sec','ss','s'):
      timeunit = 1./86400.
  elif timeunit in ('minutes','minute','mins','min'):
      timeunit = 1./1440.
  elif timeunit in ('hours','hour','hrs','hr','hs','h'):
      timeunit = 1./24.
  elif timeunit in ('days','day','ds','d'):
      timeunit = 1.
  elif timeunit in ('months','month'):
      timeunit = 365.242198781/12.   # udunits convention: month=year/12=365.242198781/12 days
  elif timeunit in ('years','year','yrs','yr','ys','y'):
      timeunit = 365.242198781   # udunits convention: year=365.242198781 days
  else:
      raise ReferenceTimeParseError('"units" attribute equals "%s", which does not follow COARDS convention. Problem: unknown time unit "%s".' % (fullunit,timeunit))
  
  return timeunit,dateref

def getNcAttributes(obj):
    """Transparent access to the attributes of a NetCDF file or variable,
    using the clean ncattrs method of NetCDF4 if available.
    """
    if hasattr(obj,'ncattrs'): return obj.ncattrs()
    names = dir(obj)
    if 'close' in names:
        # NetCDF file
        return [name for name in names if name not in ('close','createDimension','createVariable','flush','sync')]
    else:
        # NetCDF variable
        return [name for name in names if name not in ('assignValue','getValue','typecode')]
      
def getNcData(ncvar,bounds=None,maskoutsiderange=True):
    """Returns a slab of values from a NetCDF variable, respecting several NetCDF attributes
    such as missing value specifications, valid value ranges, time unit, etc.
    """
    # Disable automatic masking [python-netcdf only!]
    if hasattr(ncvar,'set_auto_maskandscale'): ncvar.set_auto_maskandscale(False)

    if bounds:
        # Bounds provided - read a slice.
        if len(ncvar.shape)!=len(bounds): raise Exception('Number of provided slices (%i) does not match number of dimensions (%i).' % (len(bounds),len(ncvar.shape)))
        dat = numpy.asarray(ncvar[bounds])
    elif len(ncvar.shape)>0:
        # Variable is non-scalar - read all data.
        dat = numpy.asarray(ncvar[(slice(None),)*len(ncvar.shape)])
    else:
        # Variable is a scalar - read all data.
        dat = numpy.asarray(ncvar.getValue())

    # Start without mask, and define function for creating/updating mask
    mask = None
    def addmask(mask,newmask):
        if mask is None:
            mask = numpy.zeros(dat.shape,dtype=numpy.int)
        mask += newmask
        return mask
        
    def getAttribute(att,**kwargs):
        if not hasattr(ncvar,att): return
        val = getattr(ncvar,att)
        try:
            return numpy.asarray(val,**kwargs)
        except:
            print 'WARNING: NetCDF attribute "%s" cannot be cast to required data type (%s) and will therefore be ignored. Attribute type: %s. Attribute value: %s.' % (att,kwargs.get('dtype','unspecified'),type(val),val)
            #pass

    # Process the various COARDS/CF variable attributes for missing data.
    if maskoutsiderange:
        minval,maxval = getAttribute('valid_min',dtype=dat.dtype),getAttribute('valid_max',dtype=dat.dtype)
        if minval is not None: mask = addmask(mask,dat<minval)
        if maxval is not None: mask = addmask(mask,dat>maxval)
        valrange = getAttribute('valid_range',dtype=dat.dtype)
        if valrange is not None:
            if not len(valrange)==2:
                print 'WARNING: NetCDF attribute "valid_range" must consist of two values, but contains %i. It will be ignored.' % len(ncvar.valid_range)
            else:
                mask = addmask(mask,numpy.logical_or(dat<valrange[0],dat>valrange[1]))
            
    # Variable to receive the final fill value to use for masked array creation.
    final_fill_value = None

    # Interpret missing value attribute (may be a 1D array).    
    missingval = getAttribute('missing_value',dtype=dat.dtype)
    if missingval is not None:
        missingval.shape = (-1,)
        for v in missingval: mask = addmask(mask,dat==v)
        final_fill_value = missingval[0]
    else:
        missingval = ()

    # Interpret fill value attribute.
    fillval = getAttribute('_FillValue',dtype=dat.dtype)
    if fillval is not None and fillval not in missingval:
        mask = addmask(mask,dat==fillval)
        final_fill_value = fillval

    # Apply the combined mask (if any)
    if mask is not None and mask.any(): dat = numpy.ma.masked_array(dat,mask=mask,copy=False,fill_value=final_fill_value)

    # If we have to apply a transformation to the data, make sure that the data type can accommodate it.
    # Cast to the most detailed type available (64-bit float)
    scale,offset = getAttribute('scale_factor',dtype=numpy.float),getAttribute('add_offset',dtype=numpy.float)
    if scale is not None or offset is not None and dat.dtype!=numpy.float: dat = numpy.asarray(dat,dtype=numpy.float)
  
    # Apply transformation to data based on nc variable attributes.
    if scale  is not None: dat *= scale
    if offset is not None: dat += offset
  
    # If the unit is time, convert to internal time unit
    if hasattr(ncvar,'units'):
        timeref = None
        try:
            timeunit,timeref = parseNcTimeUnit(ncvar.units)
        except ReferenceTimeParseError:
            pass
        if timeref is not None:
            timeref = xmlplot.common.date2num(timeref)
            dat = timeref+timeunit*numpy.asarray(dat,numpy.float64)
    
    return dat
          
class MultiNetCDFFile(object):
    class Variable(object):
        def __init__(self,store,name):
            self.store = store
            self.name = name
            self.ncvars = [nc.variables[name] for nc in self.store.ncs]
            
        def __array__(self,*args,**kwargs):
            return numpy.asarray(self[(Ellipsis,)],*args,**kwargs)
            
        def __getitem__(self,indices):
            if not isinstance(indices,(tuple,list)): indices = (indices,)
            
            dims = list(self.dimensions)
            idim = dims.index(self.store.variabledim)
            shape = self.shape
            indices = xmlplot.common.processEllipsis(indices,len(shape))

            indices = list(indices)
            if isinstance(indices[idim],slice):
                istart,istop,istep = indices[idim].indices(shape[idim])
            else:
                istart = indices[idim]
                istop = istart+1
            
            data = []
            for ivar,ncvar in enumerate(self.ncvars):
                if istart>=ncvar.shape[idim]:
                    # Start position beyond current file.
                    istart -= ncvar.shape[idim]
                    istop  -= ncvar.shape[idim]
                else:
                    # Start position within current file.
                    if isinstance(indices[idim],int):
                        indices[idim] = istart
                        return ncvar[tuple(indices)]
                        #return getNcData(ncvar,tuple(indices))
                    if istop<=ncvar.shape[idim]:
                        # Stop position within current file
                        indices[idim] = slice(istart,istop,istep)
                    else:
                        # Stop position beyond current file
                        indices[idim] = slice(istart,None,istep)
                        left = (ncvar.shape[idim]-istart-1) % istep
                        istart = istep-left-1
                        istop -= ncvar.shape[idim]
                    data.append(ncvar[tuple(indices)])
                    #data.append(getNcData(ncvar,tuple(indices)))
                    if indices[idim].stop is not None: break
                    
                # Process overlap between current and next file.
                if ivar<len(self.ncvars)-1:
                    istart += self.store.overlaps[ivar]
                    istop += self.store.overlaps[ivar]
                    
            return numpy.concatenate(data,axis=idim)
            
        def ncattrs(self):
            return getNcAttributes(self.ncvars[0])
            
        def __getattr__(self,name):
            if name=='shape':
                return [self.store.dim2length[d] for d in self.ncvars[0].dimensions]
            for ncvar in self.ncvars:
                if hasattr(ncvar,name): return getattr(ncvar,name)
            raise AttributeError(name)

    class Variables(object,UserDict.DictMixin):
        def __init__(self,store):
            self.store = store
    
        def __getitem__(self,name):
            ncvar = self.store.ncs[0].variables[name]
            if self.store.variabledim not in ncvar.dimensions: return ncvar
            return MultiNetCDFFile.Variable(self.store,name)
        
        def keys(self):
            return self.store.ncs[0].variables.keys()

    def __init__(self,*args,**kwargs):
        paths = []
        for arg in args:
            paths += glob.glob(arg)
            
        # Functions for comparing two dictionaries, capable of
        # dealing with elements that are numpy arrays.
        def cmpattributes(atts1,atts2):
            match = set(atts1.iterkeys())==set(atts2.iterkeys())
            if not match: return False
            for k in atts1.iterkeys():
                match = atts1[k]==atts2[k]
                if hasattr(match,'all'): match = match.all() 
                if not match: return False
            return True
                    
        # Open NetCDF files.
        self.ncs = [getNetCDFFile(path) for path in paths]
                
        # Get list of all dimensions and variables (unions over all files).
        dims,vars = set(),set()
        for nc in self.ncs:
            dims.update(nc.dimensions.keys())
            vars.update(nc.variables.keys())
        
        # Check if all files use all dimensions and variables.
        # For variables, also check if the variable attributes are identical everywhere.
        dim2coords,var2attr = {},{}
        self.variabledim = kwargs.get('dimension',None)
        for nc,path in zip(self.ncs,paths):
            # Check variables
            for var in vars:
                # Check for presence of variable.
                assert var in nc.variables,'Variable %s does not appear in in "%s". For multiple NetCDF files to be loaded as one single file, they must all contain the same variables.' % (var,path)
                
                # Compare attributes
                ncvar = nc.variables[var]
                atts = dict([(k,getattr(ncvar,k)) for k in getNcAttributes(ncvar)])
                if var not in var2attr:
                    var2attr[var] = atts
                else:
                    assert cmpattributes(atts,var2attr[var]),'Current attributes of variable "%s" (%s) do not match its attributes in one of the other NetCDF files (%s).' % (var,atts,var2attr[var])
                    
            # Check dimensions
            for dim in dims:
                # Check for presence of dimension in dimensions and coordinate variables.
                assert dim in nc.dimensions,'Dimension %s is missing in "%s". For multiple NetCDF files to be loaded as one single file, all must use the same dimensions.' % (dim,path)

                # If no coordinate values are available, just continue with the next dimension.
                # (we will not be able to determine the file order, so we xcept the given order)
                if dim not in nc.variables: continue
                
                # Compare coordinate values.
                coord = getNcData(nc.variables[dim])
                if dim not in dim2coords:
                    dim2coords[dim] = coord
                else:
                    if self.variabledim!=dim and (dim2coords[dim].shape!=coord.shape or numpy.any(dim2coords[dim]!=coord)):
                        # These coordinates vary between files - make sure this is the only dimension that differs.
                        assert self.variabledim is None,'More than one dimension (%s, %s) varies between files.' % (self.variabledim,dim)
                        self.variabledim = dim
                        
        # Make sure that the values of one dimension vary between files.
        assert self.variabledim is not None, 'All dimensions have the same coordinates in the supplied files. One dimension should differ between files in order for them to be loaded as a single file.'
                        
        # Sort NetCDF files based on their values for the varying dimension.
        # Only works if we have the cooridnate values for all files.
        nc2coords = {}
        for nc in self.ncs:
            if self.variabledim in nc.variables: nc2coords[nc] = nc.variables[self.variabledim][0]
        if len(nc2coords)==len(self.ncs):
            self.ncs.sort(cmp=lambda x,y: cmp(nc2coords[x],nc2coords[y]))
        
        # Determine the length of all dimensions in the merged file, and
        # determine the overlap (if any) between the different files.
        self.dim2length = dict([(k,len(v)) for k,v in dim2coords.iteritems()])
        self.dim2length[self.variabledim] = 0
        self.overlaps = []
        lastcoord = None
        for nc in self.ncs:
            curcoord = getNcData(nc.variables[self.variabledim])
            if lastcoord is not None:
                overlap = curcoord.searchsorted(lastcoord[-1],side='right')
                self.dim2length[self.variabledim] -= overlap
                self.overlaps.append(overlap)
            self.dim2length[self.variabledim] += len(curcoord)
            lastcoord = curcoord
        
    def ncattrs(self):
        # Just return the NetCDF attributes of the first file.
        return getNcAttributes(self.ncs[0])

    def __getattr__(self,name):
        if name=='dimensions':
            return self.dim2length
        elif name=='variables':
            return MultiNetCDFFile.Variables(self)
            
        # Request for a custom attribute - loop over all NetCDF files until it is found.
        for nc in self.ncs:
            if hasattr(nc,name): return getattr(nc,name)
            
        raise AttributeError(name)
        
    def close(self):
        # Close all NetCDf files.
        for nc in self.ncs: nc.close()
        self.ncs = []

class NetCDFStore(xmlplot.common.VariableStore,xmlstore.util.referencedobject):
    """Class encapsulating a NetCDF file.
    
    The file is expected to follow the COARDS convention.
    """
    
    conventions = []
    
    @staticmethod
    def registerConvention(convention):
        NetCDFStore.conventions.append(convention)
    
    @staticmethod
    def loadUnknownConvention(path):
        nc = openNetCDF(path)
        for convention in NetCDFStore.conventions:
            if convention.testFile(nc): return convention(nc)
        return NetCDFStore(nc)
    
    class NetCDFVariable(xmlplot.common.Variable):
        def __init__(self,store,ncvarname):
            xmlplot.common.Variable.__init__(self,store)
            self.ncvarname = str(ncvarname)
            
        def __str__(self):
            return str(self.store)+'/'+self.ncvarname

        def getName_raw(self):
            return self.ncvarname

        def setData(self,data,slic=(Ellipsis,),converttime=True):
            assert self.store.mode in ('w','a','r+'),'NetCDF file has not been opened for writing.'
            
            # Retrieve the NetCDF variable object.
            nc = self.store.getcdf()
            ncvar = nc.variables[self.ncvarname]

            # Disable automatic masking and scaling [python-netcdf only!]
            if hasattr(ncvar,'set_auto_maskandscale'): ncvar.set_auto_maskandscale(False)

            # Process time units - if applicable.
            if converttime and hasattr(ncvar,'units'):
                timeref = None
                try:
                    timeunit,timeref = parseNcTimeUnit(ncvar.units)
                except ReferenceTimeParseError:
                    pass
                if timeref is not None:
                    timeref = xmlplot.common.date2num(timeref)
                    data = numpy.asarray((data-timeref)/timeunit,dtype=self.getDataType())
                    
            # Process offset and scale value - if applicable.
            if hasattr(ncvar,'add_offset'):   data = data-ncvar.add_offset
            if hasattr(ncvar,'scale_factor'): data = data/ncvar.scale_factor

            # Fill masked values with designated missing value (if any).
            if hasattr(data,'filled') and hasattr(ncvar,'_FillValue'): data = data.filled(ncvar._FillValue)
            
            # If the internal storage type is integer, round the values to the nearest integer first.
            if numpy.dtype(self.getDataType()).kind in 'iu': data = numpy.round(data)

            # Save data to NetCDF variable.
            ncvar[slic] = data

        def getLongName(self):
            nc = self.store.getcdf()
            ncvar = nc.variables[self.ncvarname]
            if hasattr(ncvar,'long_name'):
                return ncvar.long_name
            else:
                return self.getName()

        def getUnit(self):
            nc = self.store.getcdf()
            ncvar = nc.variables[self.ncvarname]
            if not hasattr(ncvar,'units'): return ''
            return xmlplot.common.convertUnitToUnicode(ncvar.units)
            
        def getProperties(self):
            nc = self.store.getcdf()
            ncvar = nc.variables[self.ncvarname]
            propnames = getNcAttributes(ncvar)
            return dict([(key,getattr(ncvar,key)) for key in propnames])

        def setProperty(self,name,value):
            nc = self.store.getcdf()
            ncvar = nc.variables[self.ncvarname]
            setattr(ncvar,name,value)
            
        def getDataType(self):
            nc = self.store.getcdf()
            ncvar = nc.variables[self.ncvarname]
            if hasattr(ncvar,'dtype'): return ncvar.dtype
            return ncvar.typecode()
            
        def getDimensions_raw(self,reassign=True):
          nc = self.store.getcdf()
          ncvar = nc.variables[self.ncvarname]
          rawdims = list(ncvar.dimensions)
          
          if reassign:
              # Re-assign dimensions based on the "coordinates" attribute of the variable.
              if hasattr(ncvar,'coordinates'):
                coords = tuple(reversed(ncvar.coordinates.split()))
                if coords[0] in nc.variables:
                    coordsdims = nc.variables[coords[0]].dimensions
                    inextcoorddim = 0
                    for irdim,rdim in enumerate(rawdims):
                        if rdim in coordsdims:
                            rawdims[irdim] = coordsdims[inextcoorddim]
                            inextcoorddim += 1
                        
              # Re-assign dimensions based on globally specified re-assignments
              for idim,dim in enumerate(rawdims):
                rawdims[idim] = self.store.reassigneddims.get(dim,dim)
                
              # Undo re-assignments if not all coordinate dimensions are used by this variable.
              for idim in range(len(rawdims)):
                if rawdims[idim]==self.ncvarname or rawdims[idim]==ncvar.dimensions[idim]: continue
                cdims = self.store.getVariable_raw(rawdims[idim]).getDimensions_raw(reassign=False)
                for cdim in cdims:
                    if cdim not in ncvar.dimensions:
                        #print 'undoing reassignment to %s because %s is not in variable dimensions %s' % (rawdims[idim],cdim,','.join(ncvar.dimensions))
                        rawdims[idim] = ncvar.dimensions[idim]
                        break
            
          return tuple(rawdims)
          
        def getShape(self):
            nc = self.store.getcdf()
            ncvar = nc.variables[self.ncvarname]
            return ncvar.shape
          
        def hasReversedDimensions(self):
            return True

        def translateSliceSpecification(self,bounds):
          if not isinstance(bounds,(list,tuple)): bounds = (bounds,)
        
          dimnames = list(self.getDimensions_raw())
          shape = self.getShape()

          # Process Ellipsis (if present) and check whether the number of boundaries matches the number of dimensions.
          bounds = xmlplot.common.processEllipsis(bounds,len(dimnames))
          assert len(bounds)==len(dimnames), 'Number of boundaries (%i) does not match number of dimensions (%i).' % (len(bounds),len(dimnames))
                    
          # Convert bounds to list of slice objects.
          # Non-integer bounds are initially ignored; after retrieving the coordinate arrays, these are filled in.
          boundindices,floatslices,floatindices = [],[],[]
          for idim,bound in enumerate(bounds):
            if isinstance(bound,int):
                # Integer value provided as index.
                assert bound>=-shape[idim], 'Slice index %i lies below the lowest possible index for dimension %s (%i).' % (bound,dimnames[idim],-shape[idim]  )
                assert bound<  shape[idim], 'Slice index %i exceeds the highest possible index for dimension %s (%i).'   % (bound,dimnames[idim], shape[idim]-1)
                if bound<0: bound += shape[idim]
                boundindices.append(bound)
            elif not isinstance(bound,slice):
                # Floating point value or other non-integer object provided as index.
                boundindices.append(slice(0,shape[idim]))
                floatindices.append(idim)
            elif not (isinstance(bound.start,(int,types.NoneType)) and isinstance(bound.stop,(int,types.NoneType))):
                # Non-integer slice specification (e.g., using floating point numbers or datetime objects).
                assert bound.step is None,'Non-integer slices with explicitly specified step are not supported.'
                boundindices.append(slice(0,shape[idim]))
                floatslices.append(idim)
            else:
                # Normal (integer-based) slice specification
                start,stop,step = bound.indices(shape[idim])
                boundindices.append(slice(start,stop,step))

          # Translate slices based on non-integer values (e.g. floating point values, dates)
          # to slices based on integers.
          for idim in floatslices:
            dimname = dimnames[idim]
            
            # Get the entire coordinate array
            coordvar = self.store.getVariable_raw(dimname)
            coorddims = list(coordvar.getDimensions())
            coords = coordvar.getSlice([boundindices[dimnames.index(cd)] for cd in coorddims], dataonly=True, cache=True)
            istart,istop = xmlplot.common.getboundindices(coords,coorddims.index(dimname),bounds[idim].start,bounds[idim].stop)
            boundindices[idim] = slice(istart,istop,1)

          # Translate indices based on non-integer values (e.g. floating point values, dates)
          # to integer indices.
          if floatindices:
            floatdimnames = [dimnames[idim] for idim in floatindices]
            newshape = [shape[idim] for idim in floatindices]
            summeddistance = numpy.zeros(newshape,dtype=numpy.float)
            for idim in floatindices:
              bound = bounds[idim]
              if isinstance(bound,datetime.datetime): bound = xmlplot.common.date2num(bound)
              dimname = dimnames[idim]
              coordvar = self.store.getVariable_raw(dimname)
              coorddims = list(coordvar.getDimensions())
              for cd in coorddims:
                  assert cd in dimnames,'Coordinate %s depends on %s, but the variable %s itself does not depend on %s.' % (dimname,cd,self.getName(),cd)
                  assert cd in floatdimnames,'A float index is provided for dimension %s, but not for dimension %s on which %s depends.' % (dimname,cd,dimname)
              coords = coordvar.getSlice([boundindices[dimnames.index(cd)] for cd in coorddims], dataonly=True, cache=True)
              coords = xmlplot.common.broadcastSelective(coords,coorddims,newshape,floatdimnames)
              summeddistance += numpy.abs(coords-bound)
            indices = numpy.unravel_index(summeddistance.argmin(), newshape)
            for idim,index in zip(floatindices,indices): boundindices[idim] = index
          
          return tuple(boundindices)
          
        def getData(self,bounds=None,stagger=False):
        
            # Discover effective boundaries
            effbounds,newshape = [],[]
            for b in self.translateSliceSpecification(bounds):
                if isinstance(b,slice):
                    # Set the upper bound to 1 + the index of the last element that will be taken
                    b = slice(b.start,b.stop-(b.stop-b.start-1)%b.step,b.step)
                effbounds.append(b)

            # Convert stagger argument to list with dimension indices to stagger.
            if not stagger:
                stagger = ()
            elif not isinstance(stagger,(list,tuple,set)):
                stagger = range(len(effbounds))
            stagger = [s for s in stagger if not isinstance(effbounds[s],int)]

            shape = self.getShape()
                                
            newshape = []
            for i,b in enumerate(effbounds):
                if isinstance(b,slice):
                    l = 1+(b.stop-b.start-1)/b.step
                    if i in stagger: l+=1
                else:
                    l = 1
                newshape.append(l)
            data = numpy.empty(newshape,dtype=numpy.float)
            data = numpy.ma.array(data,mask=True,copy=False)
                
            addborders = []
            for i in range(len(effbounds)):
                b = effbounds[i]
                addleft,addright,addcenter = False,False,True
                if i in stagger:
                    centers = b.step%2==0   # Use centers for interface coordinates if the stride is an even number.
                    start = b.start - b.step/2
                    stop = b.stop + b.step/2 + 1
                    if start<0:
                        start += b.step
                        addleft = True
                    if stop>shape[i]+1:
                        stop -= b.step
                        addright = True
                    if centers: stagger.remove(i)
                    addcenter = stop>start
                    effbounds[i] = slice(start,stop,b.step)
                addborders.append((addleft,addcenter,addright))
                
            def getdata(bounds,stag):
                print 'Request for:'
                for i,b in enumerate(bounds):
                    print '   ',b,(i in stag)
                return 0.

            def processdim(bounds,addborders,curslice,curstagger,curtarget):
                if not bounds:
                    data[curtarget] = getdata(curslice,curstagger)
                    return
                    
                curbound = bounds[0]
                if isinstance(curbound,int):
                    return processdim(bounds[1:],addborders[1:],curslice+[curbound],curstagger,curtarget)
                
                addleft,addcenter,addright = addborders[0]
                idim = len(curslice)
                start,stop = None,None
                if addleft:
                    start = 1
                    processdim(bounds[1:],addborders[1:],curslice+[0],curstagger+[idim],curtarget+[0])
                if addright:
                    stop = -1
                    processdim(bounds[1:],addborders[1:],curslice+[-1],curstagger+[idim],curtarget+[-1])
                if addcenter:
                    if idim in stagger: curstagger += [idim]
                    processdim(bounds[1:],addborders[1:],curslice+[curbound],curstagger,curtarget+[slice(start,stop)])

            processdim(effbounds,addborders,[],[],[])
            assert data._mask.sum()==0,'%i entries are still masked.' % data._mask.sum()
          
        def getNcData(self,bounds=None):
          # Get NetCDF file and variable objects.
          nc = self.store.getcdf()
          ncvar = nc.variables[self.ncvarname]
          try:
            dat = getNcData(ncvar,bounds,maskoutsiderange=self.store.maskoutsiderange)
          except Exception,e:
            raise Exception('Unable to read data from netCDF variable "%s": %s' % (self.ncvarname,str(e)))

          return dat
              
        def getSlice(self,bounds=None,dataonly=False,cache=False,transfercoordinatemask=True):
          if bounds is None: bounds = (Ellipsis,)
        
          # Translate the slice specification so only slice objects and integer indices remain.
          bounds = self.translateSliceSpecification(bounds)
          
          # Retrieve the data values
          n = 1L
          for l in self.getShape(): n *= l
          if cache and n<1000000:
              # Take all data from cache if present, otherwise read all data from NetCDF and store it in cache first.
              if self.ncvarname not in self.store.cachedcoords:
                  self.store.cachedcoords[self.ncvarname] = self.getNcData()
              dat = self.store.cachedcoords[self.ncvarname]
              if bounds:
                assert len(bounds)==dat.ndim,'%s: number of data dimensions (%i) does not match number of provided slices (%i).' % (str(self),dat.ndim,len(bounds))
                dat = dat[bounds]
          else:
              # Read the data slab directly from the NetCDF file.
              dat = self.getNcData(bounds)
              
              # Determine the expected shape of the returned data.
              expectedshape = []
              for b in bounds:
                if isinstance(b,slice):
                    expectedshape.append((b.stop-b.start-1)/b.step+1)
              expectedshape = tuple(expectedshape)
              
              # netCDF4 pre 2010-07-12 incorrectly neglects to squeeze out singleton dimension of scalars.
              # Therefore, ignore differences between expected and returned data shape if they are due to singleton dimensions.
              if dat.shape!=expectedshape and [l for l in expectedshape if l>1]==[l for l in dat.shape if l>1]: dat.shape = expectedshape
              
              # Check whether expected and returned data shapes match.
              assert dat.shape==expectedshape,'%s: getNcData returned data with shape %s, while shape %s was requested.' % (self.getName(),dat.shape,expectedshape)

          # If the caller wants the data values only, we are done: return the value array.
          if dataonly: return dat

          # Get dimension names
          dimnames = list(self.getDimensions_raw())

          # Create Variable.Slice object to hold coordinates and data.
          newdimnames = [d for d,b in zip(dimnames,bounds) if isinstance(b,slice)]
          varslice = self.Slice(newdimnames)

          # Retrieve coordinate values
          inewdim = 0
          datamask = numpy.ma.getmask(dat)
          for idim,dimname in enumerate(dimnames):
            # If we take a single index for this dimension, it will not be included in the output.
            if (not transfercoordinatemask) and not isinstance(bounds[idim],slice): continue

            # Get the coordinate variable          
            coordvar = self.store.getVariable_raw(dimname)
            
            if coordvar is None:
                # No coordinate variable available: use indices
                if not isinstance(bounds[idim],slice): continue
                coorddims = [dimname]
                coords = numpy.arange(bounds[idim].start,bounds[idim].stop,bounds[idim].step,dtype=numpy.float)
            else:
                # Coordinate variable present: use it.
                coorddims = list(coordvar.getDimensions())

                # Debug check: see if all coordinate dimensions are also used by the variable.
                for cd in coorddims:
                    assert cd in dimnames, 'Coordinate dimension %s is not used by this variable (it uses %s).' % (cd,', '.join(dimnames))

                # Get coordinate values
                coordslice = [bounds[dimnames.index(cd)] for cd in coorddims]
                coords = coordvar.getSlice(coordslice, dataonly=True, cache=True)
                
            # Get the list of coordinate dimensions after the ones with single index have been sliced out.
            newcoorddims = [cd for cd in coorddims if isinstance(bounds[dimnames.index(cd)],slice)]

            # Transfer the coordinate mask to the data if desired.
            coordmask = numpy.ma.getmask(coords)
            if transfercoordinatemask and coordmask is not numpy.ma.nomask:
                coordmask = xmlplot.common.broadcastSelective(coordmask,newcoorddims,dat.shape,newdimnames)
                if datamask is numpy.ma.nomask:
                    datamask = coordmask
                else:
                    datamask = numpy.logical_or(datamask,coordmask)

            # If we take a single index for this dimension, it will not be included in the output.
            if not isinstance(bounds[idim],slice): continue
            
            # Coordinates should not have a mask - undo the masking.
            if coordmask is not numpy.ma.nomask:
                coords = numpy.array(coords,copy=False)

            # Locate variable that contains staggered [boundary] coordinates.
            stagcoordvar = None
            if coordvar is not None:
                if dimname in self.store.staggeredcoordinates:
                    # The store has assigned a variable with staggered coordinates.
                    stagcoordvar = self.store.getVariable_raw(self.store.staggeredcoordinates[dimname])
                    assert stagcoordvar is not None, 'Staggered coordinate for dimension %s registered in store as variable %s, but not present as variable.' % (dimname,self.store.staggeredcoordinates[dimname])
                elif 'bounds' in coordvar.getProperties():
                    # The variable itself points to a variable with staggered coordinates (CF convention: bounds attribute).
                    boundvar = coordvar.getProperties()['bounds']
                    stagcoordvar = self.store.getVariable_raw(boundvar)
                    assert stagcoordvar is not None, 'Boundary values for coordinate variable %s are set to variable %s, but this variable is not present in the NetCDF file.' % (coordvar.getName(),boundvar)
            
            class NetCDFWarning(Exception): pass
            
            # Get staggered coordinates over entire domain
            if stagcoordvar is not None:
                try:
                    centshape = coordvar.getShape()
                    stagshape = stagcoordvar.getShape()
                    if len(stagshape)==len(centshape)+1:    # CF convention: one extra dimension for the corner index
                        stagdata = stagcoordvar.getSlice(dataonly=True, cache=True)
                        newshape = [l+1 for l in centshape]
                        stagcoordvar = numpy.zeros(newshape)
                        if len(centshape)==1:
                            if stagshape[-1]!=2:           raise NetCDFWarning('A 1D coordinate variable must have 2 boundaries per cell (not %i).' % (stagshape[-1],))
                            if stagshape[0]!=centshape[0]: raise NetCDFWarning('Lengths of the main dimension of interface (%i) and center coordinates (%i) do not match.' % (stagshape[0],centshape[0]))
                            stagcoordvar[:-1] =  stagdata[:,0]
                            stagcoordvar[1: ] += stagdata[:,1]
                            stagcoordvar[1:-1] /= 2
                        elif len(centshape)==2:
                            if stagshape[-1]!=4: raise NetCDFWarning('A 2D coordinate variable must have 4 boundaries per cell (not %i).' % (stagshape[-1],))
                            stagcoordvar[ :-1, :-1]  = stagdata[:,:,0]
                            stagcoordvar[ :-1,1:  ] += stagdata[:,:,1]
                            stagcoordvar[1:,  1:  ] += stagdata[:,:,2]
                            stagcoordvar[1:  , :-1] += stagdata[:,:,3]
                            stagcoordvar[1:-1,:] /= 2
                            stagcoordvar[:,1:-1] /= 2
                
                    coordslice_stag = []
                    for slc in coordslice:
                        if isinstance(slc,slice):
                            # We take a subset of this dimension: extent the slice with 1.
                            coordslice_stag.append(slice(slc.start,slc.stop+slc.step,slc.step))
                        else:
                            # We take a single [centered] index from this dimension:
                            # Get the left and right bounds, so we can average them later.
                            coordslice_stag.append(slice(slc,slc+2))
                    if isinstance(stagcoordvar,numpy.ndarray):
                        coords_stag = stagcoordvar[coordslice_stag]
                    else:
                        coords_stag = stagcoordvar.getSlice(coordslice_stag, dataonly=True, cache=True)

                    # Undo the staggering of the dimensions that we take a single slice through
                    # by averaging the left- and right bounds.
                    for i in range(len(coordslice)-1,-1,-1):
                        if isinstance(coordslice[i],int): coords_stag = coords_stag.mean(axis=i)

                    # Coordinates should not have a mask - undo the masking.
                    if numpy.ma.getmask(coords_stag) is not numpy.ma.nomask:
                        coords_stag = numpy.array(coords_stag,copy=False)
                except NetCDFWarning,e:
                    # Problem with specified interface coordinate - make sure they auto-generated instead.
                    print e
                    stagcoordvar = None
            
            if stagcoordvar is None:
                # Auto-generate the staggered coordinates.
                coords_stag = xmlplot.common.stagger(coords)
            
            # Insert data dimensions where they are lacking in coordinate
            coords      = xmlplot.common.broadcastSelective(coords,     newcoorddims,dat.shape,               newdimnames)
            coords_stag = xmlplot.common.broadcastSelective(coords_stag,newcoorddims,[l+1 for l in dat.shape],newdimnames)

            # Assign coordinate values
            varslice.coords     [inewdim] = coords
            varslice.coords_stag[inewdim] = coords_stag
            
            inewdim += 1

          # If center coordinates came with a mask, apply that same mask to the data.
          if datamask is not numpy.ma.nomask:
            dat = numpy.ma.masked_where(datamask,dat,copy=False)

          varslice.data = dat
                  
          return varslice

    def __init__(self,path=None,*args,**kwargs):
        xmlstore.util.referencedobject.__init__(self)
        xmlplot.common.VariableStore.__init__(self)
        
        self.datafile = None
        self.nc = None
        self.mode = 'r'

        self.cachedcoords = {}
        self.reassigneddims = {}
        self.staggeredcoordinates = {}
        
        # Whether to mask values outside the range specified by valid_min,valid_max,valid_range
        # NetCDF variable attributes (as specified by CF convention)
        self.maskoutsiderange = True
        
        if path is not None:
            if isinstance(path,(tuple,list,basestring)):
                # Path to a NetCDF file is provided, or a list/tuple of paths.
                self.load(path,*args,**kwargs)
            else:
                # Open NetCDF file is provided.
                self.nc = path
                self.autoReassignCoordinates()
                self.relabelVariables()
                
    def __str__(self):
        if self.datafile is None: return ''
        if isinstance(self.datafile,(list,tuple)): return ', '.join(self.datafile)
        return self.datafile

    def getDimensionInfo_raw(self,dimname):
        res = xmlplot.common.VariableStore.getDimensionInfo_raw(self,dimname)
        var = self.getVariable_raw(dimname)
        if var is None: return res
        res['label'] = var.getLongName()
        res['unit']  = var.getUnit()
        props = var.getProperties()
        if dimname in ('z','z1'):
            res['preferredaxis'] = 'y'
        elif self.isTimeDimension(dimname):
            res['datatype'] = 'datetime'
            res['preferredaxis'] = 'x'
            res['unit'] = ''
        prefaxis = props.get('axis',None)
        if prefaxis is not None:
            res['preferredaxis'] = prefaxis
        if props.get('positive','up')=='down':
            res['reversed'] = True
        return res
                
    def save(self,path):
        assert isinstance(self.datafile,basestring),'Only single NetCDF files can be saved.'
        shutil.copyfile(self.datafile,path)
        
    def unlink(self):
        if self.nc is not None:
            # Close NetCDF result file.
            self.nc.close()
            self.nc = None
            self.datafile = None
            
    def load(self,path,mode='r'):
        # Store link to result file, and try to open the CDF file
        self.datafile = path
        self.mode = mode
        nc = self.getcdf()
        
        # Auto-reassign coordinates
        self.autoReassignCoordinates()
        
        # Re-label variables - this must be done after reassignments because relabel requests
        # the variable names, which are then cached and never requested again. Variable names can
        # depend on dimension reassignments, e.g., if some reassignments apply, extra coordinate
        # variables may be added.
        self.relabelVariables()

    def autoReassignCoordinates(self):
        self.reassigneddims = {}
    
    def getcdf(self):
        """Returns a NetCDFFile file object representing the NetCDF file
        at the path in self.datafile. The returned object should follow
        Scientific.IO.NetCDFFile conventions.
        """
        if self.nc is not None: return self.nc
        assert self.datafile is not None, 'The path to the NetCDF file has not yet been set. This may imply that the object has been unlinked.'
        self.nc = openNetCDF(self.datafile,self.mode)
        return self.nc

    def getVariableNames_raw(self):
        return map(str,self.getcdf().variables.keys())

    def getVariableLongNames_raw(self):
      varnames = self.getVariableNames_raw()
      nc = self.getcdf()
      vardict = {}
      for varname in varnames:
          if varname not in nc.variables:
            vardict[varname] = varname
            continue
          ncvar = nc.variables[varname]
          if hasattr(ncvar,'long_name'):
            vardict[varname] = ncvar.long_name
          else:
            vardict[varname] = varname
      return vardict

    def getVariable_raw(self,varname):
        ncvarname = str(varname)
        nc = self.getcdf()
        if ncvarname not in nc.variables: return None
        return self.NetCDFVariable(self,ncvarname)
    
    def createDimension(self,dimname,length):
        assert self.mode in ('w','a','r+'),'NetCDF file has not been opened for writing.'
        nc = self.getcdf()
        nc.createDimension(dimname, length)

    def setProperty(self,name,value):
        setattr(self.getcdf(),name,value)
        
    def addVariable(self,varName,dimensions,datatype='d',missingvalue=None):
        assert self.mode in ('w','a','r+'),'NetCDF file has not been opened for writing.'
        nc = self.getcdf()
        if missingvalue is not None:
            try:
                # netcdf-python needs the fill value to be specified during variable creation.
                ncvar = nc.createVariable(varName,datatype,dimensions,fill_value=missingvalue)
            except:
                ncvar = nc.createVariable(varName,datatype,dimensions)
                setattr(ncvar,'_FillValue',missingvalue)
            setattr(ncvar,'missing_value',missingvalue)
        else:
            ncvar = nc.createVariable(varName,datatype,dimensions)
        return self.getVariable_raw(varName)
                
    def copyVariable(self,variable):
        assert self.mode in ('w','a','r+'),'NetCDF file has not been opened for writing.'
        assert isinstance(variable,NetCDFStore.NetCDFVariable),'Added variable must be an existing NetCDF variable object, not %s.' % str(variable)
        nc = self.getcdf()
        dims = variable.getDimensions_raw(reassign=False)
        shape = variable.getShape()
        for dim,length in zip(dims,shape):
            if dim not in nc.dimensions: self.createDimension(dim, length)
        data = variable.getSlice((Ellipsis,),dataonly=True)
        nctype = {'float32':'f','float64':'d'}[str(data.dtype)]
        var = self.addVariable(variable.getName(),dims,datatype=nctype)
        newprops = var.getProperties()
        for key,value in variable.getProperties().iteritems():
            try:
                var.setProperty(key,value)
            except AttributeError:  # netcdf-python does not allow _FillValue to be set after variable creation - ignore this.
                if key!='_FillValue': raise
        var.setData(data)
        return var

    def getDimensions(self):
        nc = self.getcdf()
        ncdims = list(nc.dimensions)
        def cmpdims(x,y):
            for v in nc.variables.values():
                if x in v.dimensions and y in v.dimensions:
                    curdims = list(v.dimensions)
                    return cmp(curdims.index(x),curdims.index(y))
            return 0
        ncdims.sort(cmp=cmpdims)
        return ncdims

    def getDefaultCoordinateDelta(self,dimname,coord):
        return 1.
        
    def isTimeDimension(self,dimname):
        """See if specified dimension is a time dimension according to COARDS convention.
        """
        try:
            timeunit,timeref = self.getTimeReference(dimname)
        except ReferenceTimeParseError:
            return False
        return True

    def getTimeReference(self,dimname):
      """Parses the "units" attribute of the NetCDF variable, and returns the time unit
      (in days) and the reference date. Throws an exception if the "units" attribute does
      not match the COARDS/udunits convention for specifying time offsets.
      """
      nc = self.getcdf()
      if dimname not in nc.variables:
          raise ReferenceTimeParseError('dimensions "%s" does not have an associated variable.' % (dimname,))

      cdfvar = self.getcdf().variables[dimname]
      if not hasattr(cdfvar,'units'):
          raise ReferenceTimeParseError('variable "%s" lacks "units" attribute.' % (dimname,))
        
      return parseNcTimeUnit(cdfvar.units)

class NetCDFStore_GOTM(NetCDFStore):
    """Class encapsulating a GOTM/GETM-produced NetCDF file.
    
    The file is expected to follow the COARDS/CF convention, and in addition assumes
    
    - the GOTM/GETM convention for storing time-variable depth/leyer heights (h + elev).
    - the GETM convention for curvilinear grids (xic, etac -> lonc, latc)
    """
    
    @staticmethod
    def testFile(nc):
        match = False
        ncvars,ncdims = nc.variables,nc.dimensions
        
        # Test for GETM with curvilinear coordinates
        # (either lon,lat or staggered Cartesian coordinates must be available)
        if ('xic'  in ncdims and 'etac' in ncdims and
            (('lonc' in ncvars and 'latc' in ncvars)
             or ('xx' in ncvars and 'yx' in ncvars))): match = True

        # Test for GETM with cartesian coordinates
        if ('xc'  in ncdims and 'yc' in ncdims and
            'lonc' in ncvars and 'latc' in ncvars): match = True

        # Test for GOTM with variable layer heights and sea surface elevation
        if ('z' in ncdims and 'z1' in ncdims and
            'h' in ncvars and 'zeta' in ncvars): match = True

        # Test for GETM with variable heights and sea surface elevation
        if ('level' in ncdims and
            'h' in ncvars and 'elev' in ncvars): match = True

        if ('sigma' in ncdims and
            'bathymetry' in ncvars and 'elev' in ncvars): match = True

        return match

    def __init__(self,path=None,*args,**kwargs):
        self.xname,self.yname,self.hname,self.elevname = 'lon','lat','h','zeta'
        self.bathymetryname = None

        # Link new depth coordinates to an existing NetCDF dimension
        self.depth2coord = {}

        self.generatecartesiancenters = False

        NetCDFStore.__init__(self,path,*args,**kwargs)
        
        # Link centered and staggered coordinates
        self.staggeredcoordinates['z' ] = 'z_stag'
        self.staggeredcoordinates['z1'] = 'z1_stag'
                
    def autoReassignCoordinates(self):
        NetCDFStore.autoReassignCoordinates(self)
        
        # Get reference to NetCDF file and its variables and dimensions.
        nc = self.getcdf()
        ncvars,ncdims = self.getVariableNames_raw(),nc.dimensions

        # --------------------------------------------------------------
        # Re-assign x,y coordinate dimensions
        # --------------------------------------------------------------

        # Re-assign for GETM with curvilinear coordinates
        # Preferentially, x and y are re-assigned to longitude and latitude.
        # If these are not available, they will be re-assigned to projected x and y instead.
        if 'xic' in ncdims and 'etac' in ncdims:
            # Center coordinate are available, re-assign to either lon,lat or projected x,y, if possible.
            self.xname,self.yname = 'xic','etac'   # x,y dimensions to be used for depth
            if 'lonc' in ncvars and 'latc' in ncvars:
                self.reassigneddims['xic' ] = 'lonc'
                self.reassigneddims['etac'] = 'latc'
            elif 'xc' in ncvars and 'yc' in ncvars:
                self.reassigneddims['xic' ] = 'xc'
                self.reassigneddims['etac'] = 'yc'
        if 'xix' in ncdims and 'etax' in ncdims:
            # Boundary coordinate are available, re-assign to either lon,lat or projected x,y, if possible.
            if 'lonx' in ncvars and 'latx' in ncvars:
                self.reassigneddims['xix' ] = 'lonx'
                self.reassigneddims['etax'] = 'latx'
            elif 'xx' in ncvars and 'yx' in ncvars:
                self.reassigneddims['xix' ] = 'xx'
                self.reassigneddims['etax'] = 'yx'

        # Re-assign for GETM with cartesian coordinates.
        # x and y are re-assigned to longitude and latitude, if possible.
        if 'xc' in ncdims and 'yc' in ncdims:
            # Center coordinate are available.
            self.xname,self.yname = 'xc','yc'   # x,y dimensions to be used for depth
            if 'lonc' in ncvars and 'latc' in ncvars:
                self.reassigneddims['xc' ] = 'lonc'
                self.reassigneddims['yc'] = 'latc'
        if 'xx' in ncdims and 'yx' in ncdims:
            # Boundary coordinate are available.
            if 'lonx' in ncvars and 'latx' in ncvars:
                self.reassigneddims['xx'] = 'lonx'
                self.reassigneddims['yx'] = 'latx'

        # For GETM with spherical coordinates, we just need to remember the latitude,longitude
        # names for when we return the dimensions of the new vertical coordinates.
        if self.xname=='lon' and ('lon' not in ncvars) and 'lonc' in ncvars: self.xname = 'lonc'
        if self.yname=='lat' and ('lat' not in ncvars) and 'latc' in ncvars: self.yname = 'latc'

        # --------------------------------------------------------------
        # Re-assign vertical dimension
        # NB the is done automatically for GOTM, because the original
        # z and z1 variables are overwritten.
        # --------------------------------------------------------------

        # Re-assign depth coordinate dimension if using GETM with elevation,layer heights
        if ('level' in ncdims and 'h' in ncvars and 'elev' in ncvars):
            # GETM: "level" reassigned to "z"
            self.reassigneddims['level' ] = 'z'
            self.hname,self.elevname = 'h','elev'
            self.depth2coord['z'] = 'level'
        elif ('sigma' in ncdims and 'bathymetry' in ncvars and 'elev' in ncvars):
            # GETM: "sigma" reassigned to "z"
            self.reassigneddims['sigma' ] = 'z'
            self.bathymetryname,self.elevname = 'bathymetry','elev'
            self.depth2coord['z'] = 'sigma'
            
    def getVariableNames_raw(self):
        names = list(NetCDFStore.getVariableNames_raw(self))
        
        nc = self.getcdf()
        ncvars,ncdims = nc.variables,nc.dimensions
        if self.elevname in ncvars and (self.hname in ncvars or ('sigma' in ncvars and 'bathymetry' in ncvars)):
            names.append('z')
        
            # Only add alternative depth coordinate if it is actually used in the NetCDF file.
            # (note: GETM does not use it, but GOTM does)
            if 'z1' in ncvars: names.append('z1')
            
        self.generatecartesiancenters = self.generatecartesiancenters or ('xx' in ncvars and 'yx' in ncvars and 'xic' in ncdims and 'etac' in ncdims and 'xc' not in ncvars and 'yc' not in ncvars)
        if self.generatecartesiancenters:
            # We have to generate centered Cartesian coordinates
            self.staggeredcoordinates['xc'] = 'xx'
            self.staggeredcoordinates['yc'] = 'yx'
            names += ['xc','yc']
        
        return names

    def getVariable_raw(self,varname):
            
        class CenterVariable(NetCDFStore.NetCDFVariable):
            def __init__(self,store,ncvarname):
                NetCDFStore.NetCDFVariable.__init__(self,store,ncvarname)
                self.centername = ncvarname
                self.stagname = '%sx' % ncvarname[0]

            def getShape(self):
                s = self.store[self.stagname].getShape()
                return (s[0]-1,s[1]-1)

            def getLongName(self):
                return '%s-position' % self.centername

            def getUnit(self):
                return self.store[self.stagname].getUnit()

            def getProperties(self):
                return {'history':'auto-generated from boundary coordinates in variable %s' % self.stagname}

            def getDataType(self):
                return self.store[self.stagname].getDataType()

            def getDimensions_raw(self,reassign=True):
                dims = ('etac','xic')
                if reassign: dims = [self.store.reassigneddims.get(d,d) for d in dims]
                return dims

            def getNcData(self,bounds=None,allowmask=True):
                # If no bounds are set, use complete data range.
                if bounds is None:
                    shape = self.getShape()
                    bounds = (slice(0,shape[0]),slice(0,shape[1]))
                    
                # Convert integer indices to slices so we always have 2 dimensions.
                fullbounds = []
                for b in bounds:
                    if isinstance(b,int): b = slice(b,b+1)
                    fullbounds.append(b)
                
                # Obtain all 4 corners
                stagvar = self.store[self.stagname]
                stagvals = stagvar.getSlice(fullbounds,dataonly=True).copy()
                oldbound0 = fullbounds[0]
                fullbounds[0] = slice(fullbounds[0].start+1,fullbounds[0].stop+1,fullbounds[0].step)
                stagvals += stagvar.getSlice(fullbounds,dataonly=True)
                fullbounds[1] = slice(fullbounds[1].start+1,fullbounds[1].stop+1,fullbounds[1].step)
                stagvals += stagvar.getSlice(fullbounds,dataonly=True)
                fullbounds[0] = oldbound0
                stagvals += stagvar.getSlice(fullbounds,dataonly=True)
                
                # Average the corners to obtain center coordinates
                centers = stagvals/4.
                
                # Eliminate singleton dimensiuons where integer indices were used.
                if bounds is not None:
                    newshape = []
                    for l,b in zip(centers.shape,bounds):
                        if not isinstance(b,int): newshape.append(l)
                    centers.shape = newshape
                    
                # Return center coordinates.
                return centers

        class DepthVariable(NetCDFStore.NetCDFVariable):
            def __init__(self,store,ncvarname,dimname):
                NetCDFStore.NetCDFVariable.__init__(self,store,ncvarname)
                self.dimname = dimname
                self.cacheddims = None
                self.cachedshape = None
        
            def getName_raw(self):
                return self.dimname

            def getLongName(self):
                return 'depth'

            def getUnit(self):
                return self.store[self.store.elevname].getUnit()

            def getProperties(self):
                if self.store.bathymetryname is None:
                    return {'history':'auto-generated from layer thickness and surface elevation.'}
                else:
                    return {'history':'auto-generated from sigma levels, elevation and bathymetry.'}

            def getDataType(self):
                return self.store[self.store.elevname].getDataType()

            def getDimensions_raw(self,reassign=True):
                if self.cacheddims is None:
                    def addvar(name):
                        curvar = self.store[name]
                        curdims = curvar.getDimensions_raw(reassign=False)
                        dims.update(curdims)
                        for d,l in zip(curdims,curvar.getShape()): dim2length[d] = l

                    # Get the set of dimensions (unordered) for all source variables combined.
                    dims = set()
                    dim2length = {}
                    addvar(self.store.elevname)
                    if self.store.bathymetryname is None:
                        # Depth from elevation and layer thicknesses
                        addvar(self.store.hname)
                    else:
                        # Depth from elevation, bathymetry and sigma levels
                        addvar(self.store.bathymetryname)
                        addvar('sigma')
                        
                    # Order dimensions
                    nc = self.store.getcdf()
                    for v in nc.variables.values():
                        if all([d in v.dimensions for d in dims]): break
                    else:
                        assert False,'None of the NetCDF variables uses all dimensions that are needed for the depth coordinate.'
                    self.cacheddims = [d for d in v.dimensions if d in dims]
                    
                    # Save shape
                    self.cachedshape = [dim2length[d] for d in self.cacheddims]
                    if self.dimname.endswith('_stag'):
                        self.cachedshape = tuple([l+1 for l in self.cachedshape])

                    # Relabel depth dimension to own name.
                    izdim = self.cacheddims.index(self.store.depth2coord.get('z','z'))
                    self.cacheddims[izdim] = self.store.depth2coord.get(self.dimname,self.dimname)

                # Re-assign dimensions if needed.
                if reassign: return [self.store.reassigneddims.get(d,d) for d in self.cacheddims]
                return list(self.cacheddims)
                
            def getShape(self):
                if self.cachedshape is None:
                    self.getDimensions_raw(reassign=False)
                return list(self.cachedshape)
                
            def getNcData(self,bounds=None,allowmask=True):
                # Return values from cache if available.
                if 'z' in self.store.cachedcoords:
                    if bounds is None:
                        return self.store.cachedcoords[self.dimname]
                    else:                        
                        return self.store.cachedcoords[self.dimname][bounds]

                cachebasedata = bounds is not None
                izdim = self.getDimensions_raw(reassign=False).index(self.store.depth2coord.get(self.dimname,self.dimname))

                # Determine shape of depth centers
                shape = self.getShape()
                if self.dimname.endswith('_stag'): shape = [l-1 for l in shape]

                if bounds is not None:
                    # Determine dimension boundaries for the source variables.
                    assert len(bounds)==len(shape),'Number of bounds (%i) does not match the variable shape (%s)' % (len(bounds),','.join(map(str,shape)))
                    newbounds = []
                    for i,l in enumerate(bounds):
                        if i==izdim:
                            # depth dimension: we need the complete range.
                            l = slice(None)
                        elif isinstance(l,int):
                            # integer index: convert to slice with length 1 to preserve rank and dimension order.
                            l = slice(l,l+1)
                        elif self.dimname.endswith('_stag'):
                            # If we need staggered coordinates, all dimensions will expand by 1
                            # in the end. Therefore, subtract 1 from their length here.
                            l = slice(l.start,l.stop-l.step,l.step)
                        start,stop,step = l.indices(shape[i])
                        shape[i] = 1+int((stop-start-1)/step)
                        newbounds.append(l)

                dims = self.getDimensions_raw(reassign=False)
                dims[izdim] = self.store.depth2coord.get('z','z')   # set name of depth dimension to that used by source variables.
                def getvardata(name):
                    var = self.store[name]
                    vardims = var.getDimensions_raw(reassign=False)
                    if bounds is None:
                        varbounds = None
                    else:
                        varbounds = [newbounds[dims.index(d)] for d in vardims]
                    data = var.getSlice(varbounds,dataonly=True,cache=cachebasedata)
                    dimlengths = dict(zip(vardims,data.shape))
                    assert len(vardims)==data.ndim,'%s: number of variable dimensions and array rank do not match.' % name
                    data.shape = [dimlengths.get(d,1) for d in dims]
                    return data
                    
                def takezrange(array,start,stop=None):
                    slc = [slice(None)]*array.ndim
                    if isinstance(start,slice):
                        slc[izdim] = start
                    else:
                        slc[izdim] = slice(start,stop)
                    return array[slc]
            
                mask,elevmask = numpy.ma.nomask,numpy.ma.nomask
                data = {}
                            
                # Get elevations
                elev = getvardata(self.store.elevname)

                # Subroutine for creating and updating the depth mask.
                def setmask(mask,newmask):
                    if mask is numpy.ma.nomask:
                        # Create new depth mask based on provided mask, allowing for broadcasting.
                        mask = numpy.empty(shape,dtype=numpy.bool)
                        mask[...] = newmask
                    else:
                        # Combine provided mask with existing one.
                        mask = numpy.logical_or(mask,newmask)
                    return mask

                # If elevations are (partially) masked, first fill the first layer of masked cells around
                # the data with a nearest-neighbor approach. This improves the elevations of interfaces.
                # Then save the mask so we can reapply it later.
                elevmask = numpy.ma.getmask(elev)
                if elevmask is not numpy.ma.nomask:
                    if numpy.any(elevmask):
                        # Add elevation mask to global depth mask (insert z dimension).
                        mask = setmask(mask,elevmask)
                        
                        # Set masked edges of valid [unmasked] elevation domain to bordering
                        # elevation values, in order to allow for correct calculation of interface depths.
                        elev = xmlplot.common.interpolateEdges(elev)
                        elevmask = numpy.ma.getmask(elev)
                        
                    # Eliminate elevation mask.
                    # If bathymetry is available, this will be used later to make masked elevations follow bathymetry.
                    # This will allow all layers in the masked domain to have height zero.
                    elev = elev.filled(0.)

                if self.store.bathymetryname is None:
                    # Get layer heights (dimension 0: time, dimension 1: depth, dimension 2: y coordinate, dimension 3: x coordinate)
                    h = getvardata(self.store.hname)
                                        
                    # Fill masked values (we do not want coordinate arrays with masked values)
                    # This should not have any effect, as the value arrays should also be masked at
                    # these locations.
                    # Check for the "filled" attribute to see if these are masked arrays.
                    hmask = numpy.ma.getmask(h)
                    if hmask is not numpy.ma.nomask:
                        mask = setmask(mask,hmask)
                        h = h.filled(0.)
                    
                    # Get depths of interfaces
                    z_stag = numpy.concatenate((numpy.zeros_like(h.take((0,),axis=izdim)),h.cumsum(axis=izdim)),axis=izdim)
                    bottomdepth = z_stag.take((-1,),axis=izdim)-elev
                    z_stag -= bottomdepth
                    
                    # Get depths of layer centers
                    z = takezrange(z_stag,1)-0.5*h
                    
                    # The actual interface coordinate z1 lacks the bottom interface
                    z1 = takezrange(z_stag,1)
                    
                    # Store depth dimension
                    data['z']  = z
                    data['z1'] = z1
                    
                    if bounds is None or self.dimname in ('z_stag','z1_stag'):
                        # Use the actual top and bottom of the column as boundary interfaces for the
                        # grid of the interface coordinate.
                        z1_stag = numpy.concatenate((numpy.take(z_stag,(0,),axis=izdim),takezrange(z,1),numpy.take(z_stag,(-1,),axis=izdim)),axis=izdim)
                        
                        # Use normal staggering for the time, longitude and latitude dimension.
                        remdims = [i for i in range(z_stag.ndim) if i!=izdim]
                        data['z_stag']  = xmlplot.common.stagger(z_stag, remdims,defaultdeltafunction=self.store.getDefaultCoordinateDelta,dimnames=self.getDimensions_raw())
                        data['z1_stag'] = xmlplot.common.stagger(z1_stag,remdims,defaultdeltafunction=self.store.getDefaultCoordinateDelta,dimnames=self.getDimensions_raw())
                else:
                    # Get bathymetry
                    bath = getvardata(self.store.bathymetryname)
                    
                    # Check bathymetry mask.
                    bathmask = numpy.ma.getmask(bath)
                    if bathmask is not numpy.ma.nomask:
                        # Apply bathymetry mask to global depth mask.
                        mask = setmask(mask,bathmask)
                        
                        # Set masked edges of valid [unmasked] bathymetry to bordering
                        # bathymetry values, in order to allow for correct calculation of interface depths.
                        bath = xmlplot.common.interpolateEdges(bath)
                        
                        # Fill the remaining masked bathymetry with the shallowest value in the domain.
                        bath = bath.filled(min(bath.min(),-elev.max()))
                                            
                    # Let elevation follow bathymetry whereever it was originally masked.
                    if elevmask is not numpy.ma.nomask:
                        bigbath = numpy.empty_like(elev)
                        bigbath[...] = bath
                        elev[elevmask] = -bigbath[elevmask]

                    # Calculate water depth at each point in time
                    # Clip it at zero: nearest neighbor interpolation of elevations may have
                    # caused water levels below the bottom.
                    depth = numpy.maximum(bath+elev,0.)
                    
                    # Get sigma levels (constant across time and space)
                    sigma = getvardata('sigma')
                    
                    # From sigma levels and water depth, calculate the z coordinates.
                    data['z'] = sigma*depth + elev
                    if bounds is None or self.dimname=='z_stag':
                        # Calculate staggered sigma coordinates
                        sigma_stag_shape = list(sigma.shape)
                        sigma_stag_shape[izdim] += 1
                        sigma_stag = numpy.empty(sigma_stag_shape,dtype=sigma.dtype)
                        takezrange(sigma_stag,0, 1)[...] = -1.
                        takezrange(sigma_stag,1,-1)[...] = 0.5*(takezrange(sigma,0,-1)+takezrange(sigma,1))
                        takezrange(sigma_stag,-1  )[...] = 0.

                        # First stagger in deth dimension.
                        z_stag = sigma_stag*depth + elev
                        
                        # Use default staggering for remaining dimensions of staggered z.
                        remdims = [i for i in range(z_stag.ndim) if i!=izdim]
                        data['z_stag'] = xmlplot.common.stagger(z_stag,dimindices=remdims,defaultdeltafunction=self.store.getDefaultCoordinateDelta,dimnames=self.getDimensions_raw())

                # Apply the mask (if any) to the center coordinates
                if mask is not numpy.ma.nomask:
                    data['z'] = numpy.ma.masked_where(mask,data['z'],copy=False)

                # If we retrieve the entire range, store all coordinates in cache
                # and return the slice we need.
                if bounds is None:
                    self.store.cachedcoords.update(data)
                    return data[self.dimname]
                
                # Retrieve the desired coordinates.
                res = data[self.dimname]
                
                # Now finally take the depth range that we need
                depthslice = bounds[izdim]
                if isinstance(depthslice,int): depthslice = slice(depthslice,depthslice+1)
                res = takezrange(res,depthslice)
                
                # Undo the staggering for the dimension that we take a single slice through.
                if self.dimname.endswith('_stag'):
                    # This is a staggered variable - average left and right bounds for indexed dimensions.
                    for i in range(len(bounds)-1,-1,-1):
                        if isinstance(bounds[i],int): res = res.mean(axis=i)
                else:
                    # This is a non-staggered variable - take out the indexed dimensions.
                    res.shape = [l for i,l in enumerate(res.shape) if not isinstance(bounds[i],int)]

                return res

        if self.generatecartesiancenters and varname in ('xc','yc'):
            return CenterVariable(self,varname)
        elif varname in ('z','z1','z_stag','z1_stag'):
            return DepthVariable(self,varname,varname)
        return NetCDFStore.getVariable_raw(self,varname)

    def getDefaultCoordinateDelta(self,dimname,coords):
        # Only operate on 1D coordinates
        if coords.ndim>1: return NetCDFStore.getDefaultCoordinateDelta(self,dimname,coords)

        # Only operate on time dimension
        try:
            timeunit,timeref = self.getTimeReference(dimname)
        except ReferenceTimeParseError:
            return NetCDFStore.getDefaultCoordinateDelta(self,dimname,coords)
            
        # Take delta as the difference between the reference time and the first time step
        if coords[0]>timeref: return coords[0]-timeref
        
        return 1.

class NetCDFStore_MOM4(NetCDFStore):
    @staticmethod
    def testFile(nc):
        match = False
        ncvars,ncdims = nc.variables,nc.dimensions
        if ('xt_ocean' in ncdims and 'yt_ocean' in ncdims and
            'geolon_t' in ncvars and 'geolat_t' in ncvars): match = True
        return match

    def __init__(self,path=None,*args,**kwargs):
        NetCDFStore.__init__(self,path,*args,**kwargs)

    def autoReassignCoordinates(self):
        NetCDFStore.autoReassignCoordinates(self)
        
        # Re-assign x,y coordinate dimensions to longitude, latitude
        nc = self.getcdf()
        ncvars,ncdims = nc.variables,nc.dimensions
        if ('xt_ocean'  in ncdims and 'yt_ocean' in ncdims and
            'geolon_t' in ncvars and 'geolat_t' in ncvars):
            lon = numpy.ma.compressed(getNcData(ncvars['geolon_t']))

            # Only reassign dimension if alternative coordinate values have a meaningful value.
            if lon.shape[0]>0 and (lon!=lon[0]).any():
                self.reassigneddims['xt_ocean' ] = 'geolon_t'
                self.reassigneddims['yt_ocean'] = 'geolat_t'

        if ('xu_ocean'  in ncdims and 'yu_ocean' in ncdims and
            'geolon_c' in ncvars and 'geolat_c' in ncvars):
            lon = numpy.ma.compressed(getNcData(ncvars['geolon_c']))

            # Only reassign dimension if alternative coordinate values have a meaningful value.
            if lon.shape[0]>0 and (lon!=lon[0]).any():
                self.reassigneddims['xu_ocean' ] = 'geolon_c'
                self.reassigneddims['yu_ocean'] = 'geolat_c'

NetCDFStore.registerConvention(NetCDFStore_GOTM)
NetCDFStore.registerConvention(NetCDFStore_MOM4)
>>>>>>> cc612ab3
<|MERGE_RESOLUTION|>--- conflicted
+++ resolved
@@ -1,4 +1,3 @@
-<<<<<<< HEAD
 # Import modules from standard Python library
 import os, sys, re, datetime, shutil, types, UserDict, glob
 
@@ -688,23 +687,24 @@
 
           # Translate indices based on non-integer values (e.g. floating point values, dates)
           # to integer indices.
-          floatdimnames = [dimnames[idim] for idim in floatindices]
-          newshape = [shape[idim] for idim in floatindices]
-          summeddistance = numpy.zeros(newshape,dtype=numpy.float)
-          for idim in floatindices:
-            bound = bounds[idim]
-            if isinstance(bound,datetime.datetime): bound = xmlplot.common.date2num(bound)
-            dimname = dimnames[idim]
-            coordvar = self.store.getVariable_raw(dimname)
-            coorddims = list(coordvar.getDimensions())
-            for cd in coorddims:
-                assert cd in dimnames,'Coordinate %s depends on %s, but the variable %s itself does not depend on %s.' % (dimname,cd,self.getName(),cd)
-                assert cd in floatdimnames,'A float index is provided for dimension %s, but not for dimension %s on which %s depends.' % (dimname,cd,dimname)
-            coords = coordvar.getSlice([boundindices[dimnames.index(cd)] for cd in coorddims], dataonly=True, cache=True)
-            coords = xmlplot.common.broadcastSelective(coords,coorddims,newshape,floatdimnames)
-            summeddistance += numpy.abs(coords-bound)
-          indices = numpy.unravel_index(summeddistance.argmin(), newshape)
-          for idim,index in zip(floatindices,indices): boundindices[idim] = index
+          if floatindices:
+            floatdimnames = [dimnames[idim] for idim in floatindices]
+            newshape = [shape[idim] for idim in floatindices]
+            summeddistance = numpy.zeros(newshape,dtype=numpy.float)
+            for idim in floatindices:
+              bound = bounds[idim]
+              if isinstance(bound,datetime.datetime): bound = xmlplot.common.date2num(bound)
+              dimname = dimnames[idim]
+              coordvar = self.store.getVariable_raw(dimname)
+              coorddims = list(coordvar.getDimensions())
+              for cd in coorddims:
+                  assert cd in dimnames,'Coordinate %s depends on %s, but the variable %s itself does not depend on %s.' % (dimname,cd,self.getName(),cd)
+                  assert cd in floatdimnames,'A float index is provided for dimension %s, but not for dimension %s on which %s depends.' % (dimname,cd,dimname)
+              coords = coordvar.getSlice([boundindices[dimnames.index(cd)] for cd in coorddims], dataonly=True, cache=True)
+              coords = xmlplot.common.broadcastSelective(coords,coorddims,newshape,floatdimnames)
+              summeddistance += numpy.abs(coords-bound)
+            indices = numpy.unravel_index(summeddistance.argmin(), newshape)
+            for idim,index in zip(floatindices,indices): boundindices[idim] = index
           
           return tuple(boundindices)
           
@@ -1718,1725 +1718,4 @@
                 self.reassigneddims['yu_ocean'] = 'geolat_c'
 
 NetCDFStore.registerConvention(NetCDFStore_GOTM)
-NetCDFStore.registerConvention(NetCDFStore_MOM4)
-=======
-# Import modules from standard Python library
-import os, sys, re, datetime, shutil, types, UserDict, glob
-
-# Import additional third party modules
-import numpy
-
-# Import our custom modules
-import xmlplot.common, xmlstore.util
-
-def openNetCDF(path,mode='r'):
-    # Test if the path contains wildcard, and resolves to multiple files.
-    # If so, we will try to combine these files.
-    if isinstance(path,basestring):
-        paths = glob.glob(path)
-        if len(paths)==1:
-            path = paths[0]
-        elif len(paths)>1:
-            path = paths
-    
-    if isinstance(path,basestring):
-        return getNetCDFFile(path,mode)
-    else:
-        assert mode=='r','A multi-file NetCDF dataset can only be opened for reading.'
-        return MultiNetCDFFile(*path)
-
-netcdfmodules,selectednetcdfmodule = None,None
-def chooseNetCDFModule():
-    global netcdfmodules,selectednetcdfmodule
-    global pupynere,Scientific,netCDF4,pynetcdf
-    
-    netcdfmodules = []
-    selectednetcdfmodule = -1
-    error = ''
-    
-    # Try to locate netCDF4.
-    ready = True
-    try:
-        import netCDF4
-    except ImportError,e:
-        error += 'Cannot load netCDF4. Reason: %s.\n' % str(e)
-        ready = False
-    if ready:
-        if selectednetcdfmodule==-1: selectednetcdfmodule = len(netcdfmodules)
-        netcdfmodules.append(('netCDF4',netCDF4.__version__))
-
-    # Try to locate ScientificPython.
-    # Note that is is best done after trying netCDF4, because ScientificPython's version of the NetCDF library is generally lower (3.x).
-    # If ScientificPython is loaded first, netCDF4 is unable to load the required >=4 version of the NetCDF library.
-    # If ScientificPython is loaded after netCDF4, it will use the NetCDF library loaded by netCDF4, if both these modules are present.
-    ready = True
-    try:
-        import Scientific.IO.NetCDF
-    except ImportError,e:
-        error += 'Cannot load Scientific.IO.NetCDF. Reason: %s.\n' % str(e)
-        ready = False
-    if ready:
-        oldscientific = False
-        try:
-            version = map(int,Scientific.__version__.split('.')[:2])
-            oldscientific = version[0]<2 or (version[0]==2 and version[1]<7)
-        except: pass
-        if not oldscientific and selectednetcdfmodule==-1: selectednetcdfmodule = len(netcdfmodules)
-        netcdfmodules.append(('Scientific.IO.NetCDF',Scientific.__version__))
-   
-    # Try to locate pynetcdf.
-    ready = True
-    try:
-        import pynetcdf
-    except ImportError,e:
-        error += 'Cannot load pynetcdf. Reason: %s.\n' % str(e)
-        ready = False
-    if ready:
-        if selectednetcdfmodule==-1:
-            pyver = sys.version_info
-            if (pyver[0]==2 and pyver[1]>=5) or pyver[0]>2:
-                print 'pynetcdf will be used for NetCDF support. Note though that pynetcdf has known incompatibilities with Python 2.5 and higher, and you are using Python %i.%i.%i.' % (pyver[0],pyver[1],pyver[2])
-            selectednetcdfmodule = len(netcdfmodules)
-        netcdfmodules.append(('pynetcdf',''))
-
-    # Try to locate PuPyNeRe, though that does not work for all NetCDF files (e.g., GOTM!).
-    ready = True
-    try:
-        import pupynere
-    except ImportError,e:
-        error += 'Cannot load pupynere. Reason: %s.\n' % str(e)
-        ready = False
-    if ready:
-        if selectednetcdfmodule==-1: selectednetcdfmodule = len(netcdfmodules)
-        netcdfmodules.append(('pupynere','unknown'))
-
-    if selectednetcdfmodule==-1 and netcdfmodules: selectednetcdfmodule = 0
-
-class NetCDFError(Exception): pass
-def getNetCDFFile(path,mode='r'):
-    """Returns a NetCDFFile file object representing the NetCDF file
-    at the specified path. The returned object follows
-    Scientific.IO.NetCDFFile conventions.
-    
-    Note: this is the *only* function that needs to know which NetCDF
-    module to use. All other functions just operate on an object
-    returned by this function, and expect this object to follow
-    Scientific.IO.NetCDFFile conventions. Thus adding/replacing a module
-    for NetCDF support should only require a change in this function.
-    """
-    
-    if selectednetcdfmodule is None: chooseNetCDFModule()
-
-    # First import NetCDF file format support (we do this here rather
-    # than on import, because this module can be useful without NetCDF
-    # support as well).
-
-    # First check if the file exists in the first place.
-    if mode=='r' and not os.path.isfile(path):
-        raise NetCDFError('"%s" is not an existing file.' % path)
-
-    netcdfmodule = None
-    if netcdfmodules: netcdfmodule = netcdfmodules[selectednetcdfmodule][0]
-    if netcdfmodule=='Scientific.IO.NetCDF':
-        try:
-            nc = Scientific.IO.NetCDF.NetCDFFile(path,mode=mode)
-        except Exception, e:
-            raise NetCDFError('An error occured while opening the NetCDF file "%s": %s' % (path,str(e)))
-    elif netcdfmodule=='netCDF4':
-        try:
-            nc = netCDF4.Dataset(path,mode=mode,format='NETCDF3_CLASSIC')
-        except Exception, e:
-            raise NetCDFError('An error occured while opening the NetCDF file "%s": %s' % (path,str(e)))
-    elif netcdfmodule=='pupynere':
-        try:
-            nc = pupynere.NetCDFFile(path,mode=mode,mmap=False)
-        except Exception, e:
-            raise NetCDFError('An error occured while opening the NetCDF file "%s": %s' % (path,str(e)))
-    elif netcdfmodule=='pynetcdf':
-        try:
-            nc = pynetcdf.NetCDFFile(path,mode=mode)
-        except Exception, e:
-            raise NetCDFError('An error occured while opening the NetCDF file "%s": %s' % (path,str(e)))
-    else:
-        # No NetCDF module found - raise exception.
-        raise NetCDFError('Cannot load a module for NetCDF reading. Please install either ScientificPython, python-netcdf4 or pynetcdf.')
-    return nc
-
-class ReferenceTimeParseError(Exception): pass
-
-reNcDate,reNcTime,reNcTimeZone = None,None,None
-def parseNcTimeUnit(fullunit):
-  """Parses a udunits/COARDS units string to extract the reference time and time unit.
-  Raises an exception if the string does not match udunits/COARDS convention.
-  Returns the time unit (in days), and the reference date+time used.
-
-  Supposedly the udunits package could do this, but so far I have not found a minimal
-  udunits module for Python.
-  """
-  # Retrieve time unit (in days) and reference date/time, based on COARDS convention.
-  if ' since ' not in fullunit:
-      raise ReferenceTimeParseError('"units" attribute equals "%s", which does not follow COARDS convention. Problem: string does not contain " since ".' % fullunit)
-  timeunit,reftime = fullunit.split(' since ')
-
-  global reNcDate,reNcTime,reNcTimeZone
-  if reNcDate is None:
-    reNcDate     = re.compile(r'(\d\d\d\d)[-\/](\d{1,2})-(\d{1,2})\s*')
-    reNcTime     = re.compile(r'(\d{1,2}):(\d{1,2}):(\d{1,2}(?:\.\d*)?)\s*')
-    reNcTimeZone = re.compile(r'(-?\d{1,2})(?::?(\d\d))?$')
-  
-  # Parse the reference date, time and timezone
-  datematch = reNcDate.match(reftime)
-  if datematch is None:
-    raise ReferenceTimeParseError('"units" attribute equals "%s", which does not follow COARDS convention. Problem: cannot parse date in "%s".' % (fullunit,reftime))
-  year,month,day = map(int,datematch.group(1,2,3))
-  year = max(year,1900) # datetime year>=datetime.MINYEAR, but strftime needs year>=1900
-  hours,minutes,seconds,mseconds = 0,0,0,0
-  reftime = reftime[datematch.end():]
-  if len(reftime)>0:
-    timematch = reNcTime.match(reftime)
-    if timematch is None:
-        raise ReferenceTimeParseError('"units" attribute equals "%s", which does not follow COARDS convention. Problem: cannot parse time in "%s".' % (fullunit,reftime))
-    hours,minutes = map(int,timematch.group(1,2))
-    seconds = float(timematch.group(3))
-    mseconds = 1e6*(seconds % 1.)
-    seconds = int(seconds)
-    reftime = reftime[timematch.end():]
-  dateref = datetime.datetime(year,month,day,hours,minutes,seconds,tzinfo=xmlstore.util.getUTC())
-  if len(reftime)>0:
-    timezonematch = reNcTimeZone.match(reftime)
-    if timezonematch is None:
-        raise ReferenceTimeParseError('"units" attribute equals "%s", which does not follow COARDS convention. Problem: cannot parse time zone in "%s".' % (fullunit,reftime))
-    if timezonematch.group(2) is None:
-        dhour,dmin = int(timezonematch.group(1)),0
-    else:
-        dhour,dmin = map(int,timezonematch.group(1,2))
-        if dhour<0: dmin = -dmin
-    dateref -= datetime.timedelta(hours=dhour,minutes=dmin)
-  
-  # Get time unit in number of days.
-  timeunit = timeunit.lower()
-  if timeunit in ('seconds','second','secs','sec','ss','s'):
-      timeunit = 1./86400.
-  elif timeunit in ('minutes','minute','mins','min'):
-      timeunit = 1./1440.
-  elif timeunit in ('hours','hour','hrs','hr','hs','h'):
-      timeunit = 1./24.
-  elif timeunit in ('days','day','ds','d'):
-      timeunit = 1.
-  elif timeunit in ('months','month'):
-      timeunit = 365.242198781/12.   # udunits convention: month=year/12=365.242198781/12 days
-  elif timeunit in ('years','year','yrs','yr','ys','y'):
-      timeunit = 365.242198781   # udunits convention: year=365.242198781 days
-  else:
-      raise ReferenceTimeParseError('"units" attribute equals "%s", which does not follow COARDS convention. Problem: unknown time unit "%s".' % (fullunit,timeunit))
-  
-  return timeunit,dateref
-
-def getNcAttributes(obj):
-    """Transparent access to the attributes of a NetCDF file or variable,
-    using the clean ncattrs method of NetCDF4 if available.
-    """
-    if hasattr(obj,'ncattrs'): return obj.ncattrs()
-    names = dir(obj)
-    if 'close' in names:
-        # NetCDF file
-        return [name for name in names if name not in ('close','createDimension','createVariable','flush','sync')]
-    else:
-        # NetCDF variable
-        return [name for name in names if name not in ('assignValue','getValue','typecode')]
-      
-def getNcData(ncvar,bounds=None,maskoutsiderange=True):
-    """Returns a slab of values from a NetCDF variable, respecting several NetCDF attributes
-    such as missing value specifications, valid value ranges, time unit, etc.
-    """
-    # Disable automatic masking [python-netcdf only!]
-    if hasattr(ncvar,'set_auto_maskandscale'): ncvar.set_auto_maskandscale(False)
-
-    if bounds:
-        # Bounds provided - read a slice.
-        if len(ncvar.shape)!=len(bounds): raise Exception('Number of provided slices (%i) does not match number of dimensions (%i).' % (len(bounds),len(ncvar.shape)))
-        dat = numpy.asarray(ncvar[bounds])
-    elif len(ncvar.shape)>0:
-        # Variable is non-scalar - read all data.
-        dat = numpy.asarray(ncvar[(slice(None),)*len(ncvar.shape)])
-    else:
-        # Variable is a scalar - read all data.
-        dat = numpy.asarray(ncvar.getValue())
-
-    # Start without mask, and define function for creating/updating mask
-    mask = None
-    def addmask(mask,newmask):
-        if mask is None:
-            mask = numpy.zeros(dat.shape,dtype=numpy.int)
-        mask += newmask
-        return mask
-        
-    def getAttribute(att,**kwargs):
-        if not hasattr(ncvar,att): return
-        val = getattr(ncvar,att)
-        try:
-            return numpy.asarray(val,**kwargs)
-        except:
-            print 'WARNING: NetCDF attribute "%s" cannot be cast to required data type (%s) and will therefore be ignored. Attribute type: %s. Attribute value: %s.' % (att,kwargs.get('dtype','unspecified'),type(val),val)
-            #pass
-
-    # Process the various COARDS/CF variable attributes for missing data.
-    if maskoutsiderange:
-        minval,maxval = getAttribute('valid_min',dtype=dat.dtype),getAttribute('valid_max',dtype=dat.dtype)
-        if minval is not None: mask = addmask(mask,dat<minval)
-        if maxval is not None: mask = addmask(mask,dat>maxval)
-        valrange = getAttribute('valid_range',dtype=dat.dtype)
-        if valrange is not None:
-            if not len(valrange)==2:
-                print 'WARNING: NetCDF attribute "valid_range" must consist of two values, but contains %i. It will be ignored.' % len(ncvar.valid_range)
-            else:
-                mask = addmask(mask,numpy.logical_or(dat<valrange[0],dat>valrange[1]))
-            
-    # Variable to receive the final fill value to use for masked array creation.
-    final_fill_value = None
-
-    # Interpret missing value attribute (may be a 1D array).    
-    missingval = getAttribute('missing_value',dtype=dat.dtype)
-    if missingval is not None:
-        missingval.shape = (-1,)
-        for v in missingval: mask = addmask(mask,dat==v)
-        final_fill_value = missingval[0]
-    else:
-        missingval = ()
-
-    # Interpret fill value attribute.
-    fillval = getAttribute('_FillValue',dtype=dat.dtype)
-    if fillval is not None and fillval not in missingval:
-        mask = addmask(mask,dat==fillval)
-        final_fill_value = fillval
-
-    # Apply the combined mask (if any)
-    if mask is not None and mask.any(): dat = numpy.ma.masked_array(dat,mask=mask,copy=False,fill_value=final_fill_value)
-
-    # If we have to apply a transformation to the data, make sure that the data type can accommodate it.
-    # Cast to the most detailed type available (64-bit float)
-    scale,offset = getAttribute('scale_factor',dtype=numpy.float),getAttribute('add_offset',dtype=numpy.float)
-    if scale is not None or offset is not None and dat.dtype!=numpy.float: dat = numpy.asarray(dat,dtype=numpy.float)
-  
-    # Apply transformation to data based on nc variable attributes.
-    if scale  is not None: dat *= scale
-    if offset is not None: dat += offset
-  
-    # If the unit is time, convert to internal time unit
-    if hasattr(ncvar,'units'):
-        timeref = None
-        try:
-            timeunit,timeref = parseNcTimeUnit(ncvar.units)
-        except ReferenceTimeParseError:
-            pass
-        if timeref is not None:
-            timeref = xmlplot.common.date2num(timeref)
-            dat = timeref+timeunit*numpy.asarray(dat,numpy.float64)
-    
-    return dat
-          
-class MultiNetCDFFile(object):
-    class Variable(object):
-        def __init__(self,store,name):
-            self.store = store
-            self.name = name
-            self.ncvars = [nc.variables[name] for nc in self.store.ncs]
-            
-        def __array__(self,*args,**kwargs):
-            return numpy.asarray(self[(Ellipsis,)],*args,**kwargs)
-            
-        def __getitem__(self,indices):
-            if not isinstance(indices,(tuple,list)): indices = (indices,)
-            
-            dims = list(self.dimensions)
-            idim = dims.index(self.store.variabledim)
-            shape = self.shape
-            indices = xmlplot.common.processEllipsis(indices,len(shape))
-
-            indices = list(indices)
-            if isinstance(indices[idim],slice):
-                istart,istop,istep = indices[idim].indices(shape[idim])
-            else:
-                istart = indices[idim]
-                istop = istart+1
-            
-            data = []
-            for ivar,ncvar in enumerate(self.ncvars):
-                if istart>=ncvar.shape[idim]:
-                    # Start position beyond current file.
-                    istart -= ncvar.shape[idim]
-                    istop  -= ncvar.shape[idim]
-                else:
-                    # Start position within current file.
-                    if isinstance(indices[idim],int):
-                        indices[idim] = istart
-                        return ncvar[tuple(indices)]
-                        #return getNcData(ncvar,tuple(indices))
-                    if istop<=ncvar.shape[idim]:
-                        # Stop position within current file
-                        indices[idim] = slice(istart,istop,istep)
-                    else:
-                        # Stop position beyond current file
-                        indices[idim] = slice(istart,None,istep)
-                        left = (ncvar.shape[idim]-istart-1) % istep
-                        istart = istep-left-1
-                        istop -= ncvar.shape[idim]
-                    data.append(ncvar[tuple(indices)])
-                    #data.append(getNcData(ncvar,tuple(indices)))
-                    if indices[idim].stop is not None: break
-                    
-                # Process overlap between current and next file.
-                if ivar<len(self.ncvars)-1:
-                    istart += self.store.overlaps[ivar]
-                    istop += self.store.overlaps[ivar]
-                    
-            return numpy.concatenate(data,axis=idim)
-            
-        def ncattrs(self):
-            return getNcAttributes(self.ncvars[0])
-            
-        def __getattr__(self,name):
-            if name=='shape':
-                return [self.store.dim2length[d] for d in self.ncvars[0].dimensions]
-            for ncvar in self.ncvars:
-                if hasattr(ncvar,name): return getattr(ncvar,name)
-            raise AttributeError(name)
-
-    class Variables(object,UserDict.DictMixin):
-        def __init__(self,store):
-            self.store = store
-    
-        def __getitem__(self,name):
-            ncvar = self.store.ncs[0].variables[name]
-            if self.store.variabledim not in ncvar.dimensions: return ncvar
-            return MultiNetCDFFile.Variable(self.store,name)
-        
-        def keys(self):
-            return self.store.ncs[0].variables.keys()
-
-    def __init__(self,*args,**kwargs):
-        paths = []
-        for arg in args:
-            paths += glob.glob(arg)
-            
-        # Functions for comparing two dictionaries, capable of
-        # dealing with elements that are numpy arrays.
-        def cmpattributes(atts1,atts2):
-            match = set(atts1.iterkeys())==set(atts2.iterkeys())
-            if not match: return False
-            for k in atts1.iterkeys():
-                match = atts1[k]==atts2[k]
-                if hasattr(match,'all'): match = match.all() 
-                if not match: return False
-            return True
-                    
-        # Open NetCDF files.
-        self.ncs = [getNetCDFFile(path) for path in paths]
-                
-        # Get list of all dimensions and variables (unions over all files).
-        dims,vars = set(),set()
-        for nc in self.ncs:
-            dims.update(nc.dimensions.keys())
-            vars.update(nc.variables.keys())
-        
-        # Check if all files use all dimensions and variables.
-        # For variables, also check if the variable attributes are identical everywhere.
-        dim2coords,var2attr = {},{}
-        self.variabledim = kwargs.get('dimension',None)
-        for nc,path in zip(self.ncs,paths):
-            # Check variables
-            for var in vars:
-                # Check for presence of variable.
-                assert var in nc.variables,'Variable %s does not appear in in "%s". For multiple NetCDF files to be loaded as one single file, they must all contain the same variables.' % (var,path)
-                
-                # Compare attributes
-                ncvar = nc.variables[var]
-                atts = dict([(k,getattr(ncvar,k)) for k in getNcAttributes(ncvar)])
-                if var not in var2attr:
-                    var2attr[var] = atts
-                else:
-                    assert cmpattributes(atts,var2attr[var]),'Current attributes of variable "%s" (%s) do not match its attributes in one of the other NetCDF files (%s).' % (var,atts,var2attr[var])
-                    
-            # Check dimensions
-            for dim in dims:
-                # Check for presence of dimension in dimensions and coordinate variables.
-                assert dim in nc.dimensions,'Dimension %s is missing in "%s". For multiple NetCDF files to be loaded as one single file, all must use the same dimensions.' % (dim,path)
-
-                # If no coordinate values are available, just continue with the next dimension.
-                # (we will not be able to determine the file order, so we xcept the given order)
-                if dim not in nc.variables: continue
-                
-                # Compare coordinate values.
-                coord = getNcData(nc.variables[dim])
-                if dim not in dim2coords:
-                    dim2coords[dim] = coord
-                else:
-                    if self.variabledim!=dim and (dim2coords[dim].shape!=coord.shape or numpy.any(dim2coords[dim]!=coord)):
-                        # These coordinates vary between files - make sure this is the only dimension that differs.
-                        assert self.variabledim is None,'More than one dimension (%s, %s) varies between files.' % (self.variabledim,dim)
-                        self.variabledim = dim
-                        
-        # Make sure that the values of one dimension vary between files.
-        assert self.variabledim is not None, 'All dimensions have the same coordinates in the supplied files. One dimension should differ between files in order for them to be loaded as a single file.'
-                        
-        # Sort NetCDF files based on their values for the varying dimension.
-        # Only works if we have the cooridnate values for all files.
-        nc2coords = {}
-        for nc in self.ncs:
-            if self.variabledim in nc.variables: nc2coords[nc] = nc.variables[self.variabledim][0]
-        if len(nc2coords)==len(self.ncs):
-            self.ncs.sort(cmp=lambda x,y: cmp(nc2coords[x],nc2coords[y]))
-        
-        # Determine the length of all dimensions in the merged file, and
-        # determine the overlap (if any) between the different files.
-        self.dim2length = dict([(k,len(v)) for k,v in dim2coords.iteritems()])
-        self.dim2length[self.variabledim] = 0
-        self.overlaps = []
-        lastcoord = None
-        for nc in self.ncs:
-            curcoord = getNcData(nc.variables[self.variabledim])
-            if lastcoord is not None:
-                overlap = curcoord.searchsorted(lastcoord[-1],side='right')
-                self.dim2length[self.variabledim] -= overlap
-                self.overlaps.append(overlap)
-            self.dim2length[self.variabledim] += len(curcoord)
-            lastcoord = curcoord
-        
-    def ncattrs(self):
-        # Just return the NetCDF attributes of the first file.
-        return getNcAttributes(self.ncs[0])
-
-    def __getattr__(self,name):
-        if name=='dimensions':
-            return self.dim2length
-        elif name=='variables':
-            return MultiNetCDFFile.Variables(self)
-            
-        # Request for a custom attribute - loop over all NetCDF files until it is found.
-        for nc in self.ncs:
-            if hasattr(nc,name): return getattr(nc,name)
-            
-        raise AttributeError(name)
-        
-    def close(self):
-        # Close all NetCDf files.
-        for nc in self.ncs: nc.close()
-        self.ncs = []
-
-class NetCDFStore(xmlplot.common.VariableStore,xmlstore.util.referencedobject):
-    """Class encapsulating a NetCDF file.
-    
-    The file is expected to follow the COARDS convention.
-    """
-    
-    conventions = []
-    
-    @staticmethod
-    def registerConvention(convention):
-        NetCDFStore.conventions.append(convention)
-    
-    @staticmethod
-    def loadUnknownConvention(path):
-        nc = openNetCDF(path)
-        for convention in NetCDFStore.conventions:
-            if convention.testFile(nc): return convention(nc)
-        return NetCDFStore(nc)
-    
-    class NetCDFVariable(xmlplot.common.Variable):
-        def __init__(self,store,ncvarname):
-            xmlplot.common.Variable.__init__(self,store)
-            self.ncvarname = str(ncvarname)
-            
-        def __str__(self):
-            return str(self.store)+'/'+self.ncvarname
-
-        def getName_raw(self):
-            return self.ncvarname
-
-        def setData(self,data,slic=(Ellipsis,),converttime=True):
-            assert self.store.mode in ('w','a','r+'),'NetCDF file has not been opened for writing.'
-            
-            # Retrieve the NetCDF variable object.
-            nc = self.store.getcdf()
-            ncvar = nc.variables[self.ncvarname]
-
-            # Disable automatic masking and scaling [python-netcdf only!]
-            if hasattr(ncvar,'set_auto_maskandscale'): ncvar.set_auto_maskandscale(False)
-
-            # Process time units - if applicable.
-            if converttime and hasattr(ncvar,'units'):
-                timeref = None
-                try:
-                    timeunit,timeref = parseNcTimeUnit(ncvar.units)
-                except ReferenceTimeParseError:
-                    pass
-                if timeref is not None:
-                    timeref = xmlplot.common.date2num(timeref)
-                    data = numpy.asarray((data-timeref)/timeunit,dtype=self.getDataType())
-                    
-            # Process offset and scale value - if applicable.
-            if hasattr(ncvar,'add_offset'):   data = data-ncvar.add_offset
-            if hasattr(ncvar,'scale_factor'): data = data/ncvar.scale_factor
-
-            # Fill masked values with designated missing value (if any).
-            if hasattr(data,'filled') and hasattr(ncvar,'_FillValue'): data = data.filled(ncvar._FillValue)
-            
-            # If the internal storage type is integer, round the values to the nearest integer first.
-            if numpy.dtype(self.getDataType()).kind in 'iu': data = numpy.round(data)
-
-            # Save data to NetCDF variable.
-            ncvar[slic] = data
-
-        def getLongName(self):
-            nc = self.store.getcdf()
-            ncvar = nc.variables[self.ncvarname]
-            if hasattr(ncvar,'long_name'):
-                return ncvar.long_name
-            else:
-                return self.getName()
-
-        def getUnit(self):
-            nc = self.store.getcdf()
-            ncvar = nc.variables[self.ncvarname]
-            if not hasattr(ncvar,'units'): return ''
-            return xmlplot.common.convertUnitToUnicode(ncvar.units)
-            
-        def getProperties(self):
-            nc = self.store.getcdf()
-            ncvar = nc.variables[self.ncvarname]
-            propnames = getNcAttributes(ncvar)
-            return dict([(key,getattr(ncvar,key)) for key in propnames])
-
-        def setProperty(self,name,value):
-            nc = self.store.getcdf()
-            ncvar = nc.variables[self.ncvarname]
-            setattr(ncvar,name,value)
-            
-        def getDataType(self):
-            nc = self.store.getcdf()
-            ncvar = nc.variables[self.ncvarname]
-            if hasattr(ncvar,'dtype'): return ncvar.dtype
-            return ncvar.typecode()
-            
-        def getDimensions_raw(self,reassign=True):
-          nc = self.store.getcdf()
-          ncvar = nc.variables[self.ncvarname]
-          rawdims = list(ncvar.dimensions)
-          
-          if reassign:
-              # Re-assign dimensions based on the "coordinates" attribute of the variable.
-              if hasattr(ncvar,'coordinates'):
-                coords = tuple(reversed(ncvar.coordinates.split()))
-                if coords[0] in nc.variables:
-                    coordsdims = nc.variables[coords[0]].dimensions
-                    inextcoorddim = 0
-                    for irdim,rdim in enumerate(rawdims):
-                        if rdim in coordsdims:
-                            rawdims[irdim] = coordsdims[inextcoorddim]
-                            inextcoorddim += 1
-                        
-              # Re-assign dimensions based on globally specified re-assignments
-              for idim,dim in enumerate(rawdims):
-                rawdims[idim] = self.store.reassigneddims.get(dim,dim)
-                
-              # Undo re-assignments if not all coordinate dimensions are used by this variable.
-              for idim in range(len(rawdims)):
-                if rawdims[idim]==self.ncvarname or rawdims[idim]==ncvar.dimensions[idim]: continue
-                cdims = self.store.getVariable_raw(rawdims[idim]).getDimensions_raw(reassign=False)
-                for cdim in cdims:
-                    if cdim not in ncvar.dimensions:
-                        #print 'undoing reassignment to %s because %s is not in variable dimensions %s' % (rawdims[idim],cdim,','.join(ncvar.dimensions))
-                        rawdims[idim] = ncvar.dimensions[idim]
-                        break
-            
-          return tuple(rawdims)
-          
-        def getShape(self):
-            nc = self.store.getcdf()
-            ncvar = nc.variables[self.ncvarname]
-            return ncvar.shape
-          
-        def hasReversedDimensions(self):
-            return True
-
-        def translateSliceSpecification(self,bounds):
-          if not isinstance(bounds,(list,tuple)): bounds = (bounds,)
-        
-          dimnames = list(self.getDimensions_raw())
-          shape = self.getShape()
-
-          # Process Ellipsis (if present) and check whether the number of boundaries matches the number of dimensions.
-          bounds = xmlplot.common.processEllipsis(bounds,len(dimnames))
-          assert len(bounds)==len(dimnames), 'Number of boundaries (%i) does not match number of dimensions (%i).' % (len(bounds),len(dimnames))
-                    
-          # Convert bounds to list of slice objects.
-          # Non-integer bounds are initially ignored; after retrieving the coordinate arrays, these are filled in.
-          boundindices,floatslices,floatindices = [],[],[]
-          for idim,bound in enumerate(bounds):
-            if isinstance(bound,int):
-                # Integer value provided as index.
-                assert bound>=-shape[idim], 'Slice index %i lies below the lowest possible index for dimension %s (%i).' % (bound,dimnames[idim],-shape[idim]  )
-                assert bound<  shape[idim], 'Slice index %i exceeds the highest possible index for dimension %s (%i).'   % (bound,dimnames[idim], shape[idim]-1)
-                if bound<0: bound += shape[idim]
-                boundindices.append(bound)
-            elif not isinstance(bound,slice):
-                # Floating point value or other non-integer object provided as index.
-                boundindices.append(slice(0,shape[idim]))
-                floatindices.append(idim)
-            elif not (isinstance(bound.start,(int,types.NoneType)) and isinstance(bound.stop,(int,types.NoneType))):
-                # Non-integer slice specification (e.g., using floating point numbers or datetime objects).
-                assert bound.step is None,'Non-integer slices with explicitly specified step are not supported.'
-                boundindices.append(slice(0,shape[idim]))
-                floatslices.append(idim)
-            else:
-                # Normal (integer-based) slice specification
-                start,stop,step = bound.indices(shape[idim])
-                boundindices.append(slice(start,stop,step))
-
-          # Translate slices based on non-integer values (e.g. floating point values, dates)
-          # to slices based on integers.
-          for idim in floatslices:
-            dimname = dimnames[idim]
-            
-            # Get the entire coordinate array
-            coordvar = self.store.getVariable_raw(dimname)
-            coorddims = list(coordvar.getDimensions())
-            coords = coordvar.getSlice([boundindices[dimnames.index(cd)] for cd in coorddims], dataonly=True, cache=True)
-            istart,istop = xmlplot.common.getboundindices(coords,coorddims.index(dimname),bounds[idim].start,bounds[idim].stop)
-            boundindices[idim] = slice(istart,istop,1)
-
-          # Translate indices based on non-integer values (e.g. floating point values, dates)
-          # to integer indices.
-          if floatindices:
-            floatdimnames = [dimnames[idim] for idim in floatindices]
-            newshape = [shape[idim] for idim in floatindices]
-            summeddistance = numpy.zeros(newshape,dtype=numpy.float)
-            for idim in floatindices:
-              bound = bounds[idim]
-              if isinstance(bound,datetime.datetime): bound = xmlplot.common.date2num(bound)
-              dimname = dimnames[idim]
-              coordvar = self.store.getVariable_raw(dimname)
-              coorddims = list(coordvar.getDimensions())
-              for cd in coorddims:
-                  assert cd in dimnames,'Coordinate %s depends on %s, but the variable %s itself does not depend on %s.' % (dimname,cd,self.getName(),cd)
-                  assert cd in floatdimnames,'A float index is provided for dimension %s, but not for dimension %s on which %s depends.' % (dimname,cd,dimname)
-              coords = coordvar.getSlice([boundindices[dimnames.index(cd)] for cd in coorddims], dataonly=True, cache=True)
-              coords = xmlplot.common.broadcastSelective(coords,coorddims,newshape,floatdimnames)
-              summeddistance += numpy.abs(coords-bound)
-            indices = numpy.unravel_index(summeddistance.argmin(), newshape)
-            for idim,index in zip(floatindices,indices): boundindices[idim] = index
-          
-          return tuple(boundindices)
-          
-        def getData(self,bounds=None,stagger=False):
-        
-            # Discover effective boundaries
-            effbounds,newshape = [],[]
-            for b in self.translateSliceSpecification(bounds):
-                if isinstance(b,slice):
-                    # Set the upper bound to 1 + the index of the last element that will be taken
-                    b = slice(b.start,b.stop-(b.stop-b.start-1)%b.step,b.step)
-                effbounds.append(b)
-
-            # Convert stagger argument to list with dimension indices to stagger.
-            if not stagger:
-                stagger = ()
-            elif not isinstance(stagger,(list,tuple,set)):
-                stagger = range(len(effbounds))
-            stagger = [s for s in stagger if not isinstance(effbounds[s],int)]
-
-            shape = self.getShape()
-                                
-            newshape = []
-            for i,b in enumerate(effbounds):
-                if isinstance(b,slice):
-                    l = 1+(b.stop-b.start-1)/b.step
-                    if i in stagger: l+=1
-                else:
-                    l = 1
-                newshape.append(l)
-            data = numpy.empty(newshape,dtype=numpy.float)
-            data = numpy.ma.array(data,mask=True,copy=False)
-                
-            addborders = []
-            for i in range(len(effbounds)):
-                b = effbounds[i]
-                addleft,addright,addcenter = False,False,True
-                if i in stagger:
-                    centers = b.step%2==0   # Use centers for interface coordinates if the stride is an even number.
-                    start = b.start - b.step/2
-                    stop = b.stop + b.step/2 + 1
-                    if start<0:
-                        start += b.step
-                        addleft = True
-                    if stop>shape[i]+1:
-                        stop -= b.step
-                        addright = True
-                    if centers: stagger.remove(i)
-                    addcenter = stop>start
-                    effbounds[i] = slice(start,stop,b.step)
-                addborders.append((addleft,addcenter,addright))
-                
-            def getdata(bounds,stag):
-                print 'Request for:'
-                for i,b in enumerate(bounds):
-                    print '   ',b,(i in stag)
-                return 0.
-
-            def processdim(bounds,addborders,curslice,curstagger,curtarget):
-                if not bounds:
-                    data[curtarget] = getdata(curslice,curstagger)
-                    return
-                    
-                curbound = bounds[0]
-                if isinstance(curbound,int):
-                    return processdim(bounds[1:],addborders[1:],curslice+[curbound],curstagger,curtarget)
-                
-                addleft,addcenter,addright = addborders[0]
-                idim = len(curslice)
-                start,stop = None,None
-                if addleft:
-                    start = 1
-                    processdim(bounds[1:],addborders[1:],curslice+[0],curstagger+[idim],curtarget+[0])
-                if addright:
-                    stop = -1
-                    processdim(bounds[1:],addborders[1:],curslice+[-1],curstagger+[idim],curtarget+[-1])
-                if addcenter:
-                    if idim in stagger: curstagger += [idim]
-                    processdim(bounds[1:],addborders[1:],curslice+[curbound],curstagger,curtarget+[slice(start,stop)])
-
-            processdim(effbounds,addborders,[],[],[])
-            assert data._mask.sum()==0,'%i entries are still masked.' % data._mask.sum()
-          
-        def getNcData(self,bounds=None):
-          # Get NetCDF file and variable objects.
-          nc = self.store.getcdf()
-          ncvar = nc.variables[self.ncvarname]
-          try:
-            dat = getNcData(ncvar,bounds,maskoutsiderange=self.store.maskoutsiderange)
-          except Exception,e:
-            raise Exception('Unable to read data from netCDF variable "%s": %s' % (self.ncvarname,str(e)))
-
-          return dat
-              
-        def getSlice(self,bounds=None,dataonly=False,cache=False,transfercoordinatemask=True):
-          if bounds is None: bounds = (Ellipsis,)
-        
-          # Translate the slice specification so only slice objects and integer indices remain.
-          bounds = self.translateSliceSpecification(bounds)
-          
-          # Retrieve the data values
-          n = 1L
-          for l in self.getShape(): n *= l
-          if cache and n<1000000:
-              # Take all data from cache if present, otherwise read all data from NetCDF and store it in cache first.
-              if self.ncvarname not in self.store.cachedcoords:
-                  self.store.cachedcoords[self.ncvarname] = self.getNcData()
-              dat = self.store.cachedcoords[self.ncvarname]
-              if bounds:
-                assert len(bounds)==dat.ndim,'%s: number of data dimensions (%i) does not match number of provided slices (%i).' % (str(self),dat.ndim,len(bounds))
-                dat = dat[bounds]
-          else:
-              # Read the data slab directly from the NetCDF file.
-              dat = self.getNcData(bounds)
-              
-              # Determine the expected shape of the returned data.
-              expectedshape = []
-              for b in bounds:
-                if isinstance(b,slice):
-                    expectedshape.append((b.stop-b.start-1)/b.step+1)
-              expectedshape = tuple(expectedshape)
-              
-              # netCDF4 pre 2010-07-12 incorrectly neglects to squeeze out singleton dimension of scalars.
-              # Therefore, ignore differences between expected and returned data shape if they are due to singleton dimensions.
-              if dat.shape!=expectedshape and [l for l in expectedshape if l>1]==[l for l in dat.shape if l>1]: dat.shape = expectedshape
-              
-              # Check whether expected and returned data shapes match.
-              assert dat.shape==expectedshape,'%s: getNcData returned data with shape %s, while shape %s was requested.' % (self.getName(),dat.shape,expectedshape)
-
-          # If the caller wants the data values only, we are done: return the value array.
-          if dataonly: return dat
-
-          # Get dimension names
-          dimnames = list(self.getDimensions_raw())
-
-          # Create Variable.Slice object to hold coordinates and data.
-          newdimnames = [d for d,b in zip(dimnames,bounds) if isinstance(b,slice)]
-          varslice = self.Slice(newdimnames)
-
-          # Retrieve coordinate values
-          inewdim = 0
-          datamask = numpy.ma.getmask(dat)
-          for idim,dimname in enumerate(dimnames):
-            # If we take a single index for this dimension, it will not be included in the output.
-            if (not transfercoordinatemask) and not isinstance(bounds[idim],slice): continue
-
-            # Get the coordinate variable          
-            coordvar = self.store.getVariable_raw(dimname)
-            
-            if coordvar is None:
-                # No coordinate variable available: use indices
-                if not isinstance(bounds[idim],slice): continue
-                coorddims = [dimname]
-                coords = numpy.arange(bounds[idim].start,bounds[idim].stop,bounds[idim].step,dtype=numpy.float)
-            else:
-                # Coordinate variable present: use it.
-                coorddims = list(coordvar.getDimensions())
-
-                # Debug check: see if all coordinate dimensions are also used by the variable.
-                for cd in coorddims:
-                    assert cd in dimnames, 'Coordinate dimension %s is not used by this variable (it uses %s).' % (cd,', '.join(dimnames))
-
-                # Get coordinate values
-                coordslice = [bounds[dimnames.index(cd)] for cd in coorddims]
-                coords = coordvar.getSlice(coordslice, dataonly=True, cache=True)
-                
-            # Get the list of coordinate dimensions after the ones with single index have been sliced out.
-            newcoorddims = [cd for cd in coorddims if isinstance(bounds[dimnames.index(cd)],slice)]
-
-            # Transfer the coordinate mask to the data if desired.
-            coordmask = numpy.ma.getmask(coords)
-            if transfercoordinatemask and coordmask is not numpy.ma.nomask:
-                coordmask = xmlplot.common.broadcastSelective(coordmask,newcoorddims,dat.shape,newdimnames)
-                if datamask is numpy.ma.nomask:
-                    datamask = coordmask
-                else:
-                    datamask = numpy.logical_or(datamask,coordmask)
-
-            # If we take a single index for this dimension, it will not be included in the output.
-            if not isinstance(bounds[idim],slice): continue
-            
-            # Coordinates should not have a mask - undo the masking.
-            if coordmask is not numpy.ma.nomask:
-                coords = numpy.array(coords,copy=False)
-
-            # Locate variable that contains staggered [boundary] coordinates.
-            stagcoordvar = None
-            if coordvar is not None:
-                if dimname in self.store.staggeredcoordinates:
-                    # The store has assigned a variable with staggered coordinates.
-                    stagcoordvar = self.store.getVariable_raw(self.store.staggeredcoordinates[dimname])
-                    assert stagcoordvar is not None, 'Staggered coordinate for dimension %s registered in store as variable %s, but not present as variable.' % (dimname,self.store.staggeredcoordinates[dimname])
-                elif 'bounds' in coordvar.getProperties():
-                    # The variable itself points to a variable with staggered coordinates (CF convention: bounds attribute).
-                    boundvar = coordvar.getProperties()['bounds']
-                    stagcoordvar = self.store.getVariable_raw(boundvar)
-                    assert stagcoordvar is not None, 'Boundary values for coordinate variable %s are set to variable %s, but this variable is not present in the NetCDF file.' % (coordvar.getName(),boundvar)
-            
-            class NetCDFWarning(Exception): pass
-            
-            # Get staggered coordinates over entire domain
-            if stagcoordvar is not None:
-                try:
-                    centshape = coordvar.getShape()
-                    stagshape = stagcoordvar.getShape()
-                    if len(stagshape)==len(centshape)+1:    # CF convention: one extra dimension for the corner index
-                        stagdata = stagcoordvar.getSlice(dataonly=True, cache=True)
-                        newshape = [l+1 for l in centshape]
-                        stagcoordvar = numpy.zeros(newshape)
-                        if len(centshape)==1:
-                            if stagshape[-1]!=2:           raise NetCDFWarning('A 1D coordinate variable must have 2 boundaries per cell (not %i).' % (stagshape[-1],))
-                            if stagshape[0]!=centshape[0]: raise NetCDFWarning('Lengths of the main dimension of interface (%i) and center coordinates (%i) do not match.' % (stagshape[0],centshape[0]))
-                            stagcoordvar[:-1] =  stagdata[:,0]
-                            stagcoordvar[1: ] += stagdata[:,1]
-                            stagcoordvar[1:-1] /= 2
-                        elif len(centshape)==2:
-                            if stagshape[-1]!=4: raise NetCDFWarning('A 2D coordinate variable must have 4 boundaries per cell (not %i).' % (stagshape[-1],))
-                            stagcoordvar[ :-1, :-1]  = stagdata[:,:,0]
-                            stagcoordvar[ :-1,1:  ] += stagdata[:,:,1]
-                            stagcoordvar[1:,  1:  ] += stagdata[:,:,2]
-                            stagcoordvar[1:  , :-1] += stagdata[:,:,3]
-                            stagcoordvar[1:-1,:] /= 2
-                            stagcoordvar[:,1:-1] /= 2
-                
-                    coordslice_stag = []
-                    for slc in coordslice:
-                        if isinstance(slc,slice):
-                            # We take a subset of this dimension: extent the slice with 1.
-                            coordslice_stag.append(slice(slc.start,slc.stop+slc.step,slc.step))
-                        else:
-                            # We take a single [centered] index from this dimension:
-                            # Get the left and right bounds, so we can average them later.
-                            coordslice_stag.append(slice(slc,slc+2))
-                    if isinstance(stagcoordvar,numpy.ndarray):
-                        coords_stag = stagcoordvar[coordslice_stag]
-                    else:
-                        coords_stag = stagcoordvar.getSlice(coordslice_stag, dataonly=True, cache=True)
-
-                    # Undo the staggering of the dimensions that we take a single slice through
-                    # by averaging the left- and right bounds.
-                    for i in range(len(coordslice)-1,-1,-1):
-                        if isinstance(coordslice[i],int): coords_stag = coords_stag.mean(axis=i)
-
-                    # Coordinates should not have a mask - undo the masking.
-                    if numpy.ma.getmask(coords_stag) is not numpy.ma.nomask:
-                        coords_stag = numpy.array(coords_stag,copy=False)
-                except NetCDFWarning,e:
-                    # Problem with specified interface coordinate - make sure they auto-generated instead.
-                    print e
-                    stagcoordvar = None
-            
-            if stagcoordvar is None:
-                # Auto-generate the staggered coordinates.
-                coords_stag = xmlplot.common.stagger(coords)
-            
-            # Insert data dimensions where they are lacking in coordinate
-            coords      = xmlplot.common.broadcastSelective(coords,     newcoorddims,dat.shape,               newdimnames)
-            coords_stag = xmlplot.common.broadcastSelective(coords_stag,newcoorddims,[l+1 for l in dat.shape],newdimnames)
-
-            # Assign coordinate values
-            varslice.coords     [inewdim] = coords
-            varslice.coords_stag[inewdim] = coords_stag
-            
-            inewdim += 1
-
-          # If center coordinates came with a mask, apply that same mask to the data.
-          if datamask is not numpy.ma.nomask:
-            dat = numpy.ma.masked_where(datamask,dat,copy=False)
-
-          varslice.data = dat
-                  
-          return varslice
-
-    def __init__(self,path=None,*args,**kwargs):
-        xmlstore.util.referencedobject.__init__(self)
-        xmlplot.common.VariableStore.__init__(self)
-        
-        self.datafile = None
-        self.nc = None
-        self.mode = 'r'
-
-        self.cachedcoords = {}
-        self.reassigneddims = {}
-        self.staggeredcoordinates = {}
-        
-        # Whether to mask values outside the range specified by valid_min,valid_max,valid_range
-        # NetCDF variable attributes (as specified by CF convention)
-        self.maskoutsiderange = True
-        
-        if path is not None:
-            if isinstance(path,(tuple,list,basestring)):
-                # Path to a NetCDF file is provided, or a list/tuple of paths.
-                self.load(path,*args,**kwargs)
-            else:
-                # Open NetCDF file is provided.
-                self.nc = path
-                self.autoReassignCoordinates()
-                self.relabelVariables()
-                
-    def __str__(self):
-        if self.datafile is None: return ''
-        if isinstance(self.datafile,(list,tuple)): return ', '.join(self.datafile)
-        return self.datafile
-
-    def getDimensionInfo_raw(self,dimname):
-        res = xmlplot.common.VariableStore.getDimensionInfo_raw(self,dimname)
-        var = self.getVariable_raw(dimname)
-        if var is None: return res
-        res['label'] = var.getLongName()
-        res['unit']  = var.getUnit()
-        props = var.getProperties()
-        if dimname in ('z','z1'):
-            res['preferredaxis'] = 'y'
-        elif self.isTimeDimension(dimname):
-            res['datatype'] = 'datetime'
-            res['preferredaxis'] = 'x'
-            res['unit'] = ''
-        prefaxis = props.get('axis',None)
-        if prefaxis is not None:
-            res['preferredaxis'] = prefaxis
-        if props.get('positive','up')=='down':
-            res['reversed'] = True
-        return res
-                
-    def save(self,path):
-        assert isinstance(self.datafile,basestring),'Only single NetCDF files can be saved.'
-        shutil.copyfile(self.datafile,path)
-        
-    def unlink(self):
-        if self.nc is not None:
-            # Close NetCDF result file.
-            self.nc.close()
-            self.nc = None
-            self.datafile = None
-            
-    def load(self,path,mode='r'):
-        # Store link to result file, and try to open the CDF file
-        self.datafile = path
-        self.mode = mode
-        nc = self.getcdf()
-        
-        # Auto-reassign coordinates
-        self.autoReassignCoordinates()
-        
-        # Re-label variables - this must be done after reassignments because relabel requests
-        # the variable names, which are then cached and never requested again. Variable names can
-        # depend on dimension reassignments, e.g., if some reassignments apply, extra coordinate
-        # variables may be added.
-        self.relabelVariables()
-
-    def autoReassignCoordinates(self):
-        self.reassigneddims = {}
-    
-    def getcdf(self):
-        """Returns a NetCDFFile file object representing the NetCDF file
-        at the path in self.datafile. The returned object should follow
-        Scientific.IO.NetCDFFile conventions.
-        """
-        if self.nc is not None: return self.nc
-        assert self.datafile is not None, 'The path to the NetCDF file has not yet been set. This may imply that the object has been unlinked.'
-        self.nc = openNetCDF(self.datafile,self.mode)
-        return self.nc
-
-    def getVariableNames_raw(self):
-        return map(str,self.getcdf().variables.keys())
-
-    def getVariableLongNames_raw(self):
-      varnames = self.getVariableNames_raw()
-      nc = self.getcdf()
-      vardict = {}
-      for varname in varnames:
-          if varname not in nc.variables:
-            vardict[varname] = varname
-            continue
-          ncvar = nc.variables[varname]
-          if hasattr(ncvar,'long_name'):
-            vardict[varname] = ncvar.long_name
-          else:
-            vardict[varname] = varname
-      return vardict
-
-    def getVariable_raw(self,varname):
-        ncvarname = str(varname)
-        nc = self.getcdf()
-        if ncvarname not in nc.variables: return None
-        return self.NetCDFVariable(self,ncvarname)
-    
-    def createDimension(self,dimname,length):
-        assert self.mode in ('w','a','r+'),'NetCDF file has not been opened for writing.'
-        nc = self.getcdf()
-        nc.createDimension(dimname, length)
-
-    def setProperty(self,name,value):
-        setattr(self.getcdf(),name,value)
-        
-    def addVariable(self,varName,dimensions,datatype='d',missingvalue=None):
-        assert self.mode in ('w','a','r+'),'NetCDF file has not been opened for writing.'
-        nc = self.getcdf()
-        if missingvalue is not None:
-            try:
-                # netcdf-python needs the fill value to be specified during variable creation.
-                ncvar = nc.createVariable(varName,datatype,dimensions,fill_value=missingvalue)
-            except:
-                ncvar = nc.createVariable(varName,datatype,dimensions)
-                setattr(ncvar,'_FillValue',missingvalue)
-            setattr(ncvar,'missing_value',missingvalue)
-        else:
-            ncvar = nc.createVariable(varName,datatype,dimensions)
-        return self.getVariable_raw(varName)
-                
-    def copyVariable(self,variable):
-        assert self.mode in ('w','a','r+'),'NetCDF file has not been opened for writing.'
-        assert isinstance(variable,NetCDFStore.NetCDFVariable),'Added variable must be an existing NetCDF variable object, not %s.' % str(variable)
-        nc = self.getcdf()
-        dims = variable.getDimensions_raw(reassign=False)
-        shape = variable.getShape()
-        for dim,length in zip(dims,shape):
-            if dim not in nc.dimensions: self.createDimension(dim, length)
-        data = variable.getSlice((Ellipsis,),dataonly=True)
-        nctype = {'float32':'f','float64':'d'}[str(data.dtype)]
-        var = self.addVariable(variable.getName(),dims,datatype=nctype)
-        newprops = var.getProperties()
-        for key,value in variable.getProperties().iteritems():
-            try:
-                var.setProperty(key,value)
-            except AttributeError:  # netcdf-python does not allow _FillValue to be set after variable creation - ignore this.
-                if key!='_FillValue': raise
-        var.setData(data)
-        return var
-
-    def getDimensions(self):
-        nc = self.getcdf()
-        ncdims = list(nc.dimensions)
-        def cmpdims(x,y):
-            for v in nc.variables.values():
-                if x in v.dimensions and y in v.dimensions:
-                    curdims = list(v.dimensions)
-                    return cmp(curdims.index(x),curdims.index(y))
-            return 0
-        ncdims.sort(cmp=cmpdims)
-        return ncdims
-
-    def getDefaultCoordinateDelta(self,dimname,coord):
-        return 1.
-        
-    def isTimeDimension(self,dimname):
-        """See if specified dimension is a time dimension according to COARDS convention.
-        """
-        try:
-            timeunit,timeref = self.getTimeReference(dimname)
-        except ReferenceTimeParseError:
-            return False
-        return True
-
-    def getTimeReference(self,dimname):
-      """Parses the "units" attribute of the NetCDF variable, and returns the time unit
-      (in days) and the reference date. Throws an exception if the "units" attribute does
-      not match the COARDS/udunits convention for specifying time offsets.
-      """
-      nc = self.getcdf()
-      if dimname not in nc.variables:
-          raise ReferenceTimeParseError('dimensions "%s" does not have an associated variable.' % (dimname,))
-
-      cdfvar = self.getcdf().variables[dimname]
-      if not hasattr(cdfvar,'units'):
-          raise ReferenceTimeParseError('variable "%s" lacks "units" attribute.' % (dimname,))
-        
-      return parseNcTimeUnit(cdfvar.units)
-
-class NetCDFStore_GOTM(NetCDFStore):
-    """Class encapsulating a GOTM/GETM-produced NetCDF file.
-    
-    The file is expected to follow the COARDS/CF convention, and in addition assumes
-    
-    - the GOTM/GETM convention for storing time-variable depth/leyer heights (h + elev).
-    - the GETM convention for curvilinear grids (xic, etac -> lonc, latc)
-    """
-    
-    @staticmethod
-    def testFile(nc):
-        match = False
-        ncvars,ncdims = nc.variables,nc.dimensions
-        
-        # Test for GETM with curvilinear coordinates
-        # (either lon,lat or staggered Cartesian coordinates must be available)
-        if ('xic'  in ncdims and 'etac' in ncdims and
-            (('lonc' in ncvars and 'latc' in ncvars)
-             or ('xx' in ncvars and 'yx' in ncvars))): match = True
-
-        # Test for GETM with cartesian coordinates
-        if ('xc'  in ncdims and 'yc' in ncdims and
-            'lonc' in ncvars and 'latc' in ncvars): match = True
-
-        # Test for GOTM with variable layer heights and sea surface elevation
-        if ('z' in ncdims and 'z1' in ncdims and
-            'h' in ncvars and 'zeta' in ncvars): match = True
-
-        # Test for GETM with variable heights and sea surface elevation
-        if ('level' in ncdims and
-            'h' in ncvars and 'elev' in ncvars): match = True
-
-        if ('sigma' in ncdims and
-            'bathymetry' in ncvars and 'elev' in ncvars): match = True
-
-        return match
-
-    def __init__(self,path=None,*args,**kwargs):
-        self.xname,self.yname,self.hname,self.elevname = 'lon','lat','h','zeta'
-        self.bathymetryname = None
-
-        # Link new depth coordinates to an existing NetCDF dimension
-        self.depth2coord = {}
-
-        self.generatecartesiancenters = False
-
-        NetCDFStore.__init__(self,path,*args,**kwargs)
-        
-        # Link centered and staggered coordinates
-        self.staggeredcoordinates['z' ] = 'z_stag'
-        self.staggeredcoordinates['z1'] = 'z1_stag'
-                
-    def autoReassignCoordinates(self):
-        NetCDFStore.autoReassignCoordinates(self)
-        
-        # Get reference to NetCDF file and its variables and dimensions.
-        nc = self.getcdf()
-        ncvars,ncdims = self.getVariableNames_raw(),nc.dimensions
-
-        # --------------------------------------------------------------
-        # Re-assign x,y coordinate dimensions
-        # --------------------------------------------------------------
-
-        # Re-assign for GETM with curvilinear coordinates
-        # Preferentially, x and y are re-assigned to longitude and latitude.
-        # If these are not available, they will be re-assigned to projected x and y instead.
-        if 'xic' in ncdims and 'etac' in ncdims:
-            # Center coordinate are available, re-assign to either lon,lat or projected x,y, if possible.
-            self.xname,self.yname = 'xic','etac'   # x,y dimensions to be used for depth
-            if 'lonc' in ncvars and 'latc' in ncvars:
-                self.reassigneddims['xic' ] = 'lonc'
-                self.reassigneddims['etac'] = 'latc'
-            elif 'xc' in ncvars and 'yc' in ncvars:
-                self.reassigneddims['xic' ] = 'xc'
-                self.reassigneddims['etac'] = 'yc'
-        if 'xix' in ncdims and 'etax' in ncdims:
-            # Boundary coordinate are available, re-assign to either lon,lat or projected x,y, if possible.
-            if 'lonx' in ncvars and 'latx' in ncvars:
-                self.reassigneddims['xix' ] = 'lonx'
-                self.reassigneddims['etax'] = 'latx'
-            elif 'xx' in ncvars and 'yx' in ncvars:
-                self.reassigneddims['xix' ] = 'xx'
-                self.reassigneddims['etax'] = 'yx'
-
-        # Re-assign for GETM with cartesian coordinates.
-        # x and y are re-assigned to longitude and latitude, if possible.
-        if 'xc' in ncdims and 'yc' in ncdims:
-            # Center coordinate are available.
-            self.xname,self.yname = 'xc','yc'   # x,y dimensions to be used for depth
-            if 'lonc' in ncvars and 'latc' in ncvars:
-                self.reassigneddims['xc' ] = 'lonc'
-                self.reassigneddims['yc'] = 'latc'
-        if 'xx' in ncdims and 'yx' in ncdims:
-            # Boundary coordinate are available.
-            if 'lonx' in ncvars and 'latx' in ncvars:
-                self.reassigneddims['xx'] = 'lonx'
-                self.reassigneddims['yx'] = 'latx'
-
-        # For GETM with spherical coordinates, we just need to remember the latitude,longitude
-        # names for when we return the dimensions of the new vertical coordinates.
-        if self.xname=='lon' and ('lon' not in ncvars) and 'lonc' in ncvars: self.xname = 'lonc'
-        if self.yname=='lat' and ('lat' not in ncvars) and 'latc' in ncvars: self.yname = 'latc'
-
-        # --------------------------------------------------------------
-        # Re-assign vertical dimension
-        # NB the is done automatically for GOTM, because the original
-        # z and z1 variables are overwritten.
-        # --------------------------------------------------------------
-
-        # Re-assign depth coordinate dimension if using GETM with elevation,layer heights
-        if ('level' in ncdims and 'h' in ncvars and 'elev' in ncvars):
-            # GETM: "level" reassigned to "z"
-            self.reassigneddims['level' ] = 'z'
-            self.hname,self.elevname = 'h','elev'
-            self.depth2coord['z'] = 'level'
-        elif ('sigma' in ncdims and 'bathymetry' in ncvars and 'elev' in ncvars):
-            # GETM: "sigma" reassigned to "z"
-            self.reassigneddims['sigma' ] = 'z'
-            self.bathymetryname,self.elevname = 'bathymetry','elev'
-            self.depth2coord['z'] = 'sigma'
-            
-    def getVariableNames_raw(self):
-        names = list(NetCDFStore.getVariableNames_raw(self))
-        
-        nc = self.getcdf()
-        ncvars,ncdims = nc.variables,nc.dimensions
-        if self.elevname in ncvars and (self.hname in ncvars or ('sigma' in ncvars and 'bathymetry' in ncvars)):
-            names.append('z')
-        
-            # Only add alternative depth coordinate if it is actually used in the NetCDF file.
-            # (note: GETM does not use it, but GOTM does)
-            if 'z1' in ncvars: names.append('z1')
-            
-        self.generatecartesiancenters = self.generatecartesiancenters or ('xx' in ncvars and 'yx' in ncvars and 'xic' in ncdims and 'etac' in ncdims and 'xc' not in ncvars and 'yc' not in ncvars)
-        if self.generatecartesiancenters:
-            # We have to generate centered Cartesian coordinates
-            self.staggeredcoordinates['xc'] = 'xx'
-            self.staggeredcoordinates['yc'] = 'yx'
-            names += ['xc','yc']
-        
-        return names
-
-    def getVariable_raw(self,varname):
-            
-        class CenterVariable(NetCDFStore.NetCDFVariable):
-            def __init__(self,store,ncvarname):
-                NetCDFStore.NetCDFVariable.__init__(self,store,ncvarname)
-                self.centername = ncvarname
-                self.stagname = '%sx' % ncvarname[0]
-
-            def getShape(self):
-                s = self.store[self.stagname].getShape()
-                return (s[0]-1,s[1]-1)
-
-            def getLongName(self):
-                return '%s-position' % self.centername
-
-            def getUnit(self):
-                return self.store[self.stagname].getUnit()
-
-            def getProperties(self):
-                return {'history':'auto-generated from boundary coordinates in variable %s' % self.stagname}
-
-            def getDataType(self):
-                return self.store[self.stagname].getDataType()
-
-            def getDimensions_raw(self,reassign=True):
-                dims = ('etac','xic')
-                if reassign: dims = [self.store.reassigneddims.get(d,d) for d in dims]
-                return dims
-
-            def getNcData(self,bounds=None,allowmask=True):
-                # If no bounds are set, use complete data range.
-                if bounds is None:
-                    shape = self.getShape()
-                    bounds = (slice(0,shape[0]),slice(0,shape[1]))
-                    
-                # Convert integer indices to slices so we always have 2 dimensions.
-                fullbounds = []
-                for b in bounds:
-                    if isinstance(b,int): b = slice(b,b+1)
-                    fullbounds.append(b)
-                
-                # Obtain all 4 corners
-                stagvar = self.store[self.stagname]
-                stagvals = stagvar.getSlice(fullbounds,dataonly=True).copy()
-                oldbound0 = fullbounds[0]
-                fullbounds[0] = slice(fullbounds[0].start+1,fullbounds[0].stop+1,fullbounds[0].step)
-                stagvals += stagvar.getSlice(fullbounds,dataonly=True)
-                fullbounds[1] = slice(fullbounds[1].start+1,fullbounds[1].stop+1,fullbounds[1].step)
-                stagvals += stagvar.getSlice(fullbounds,dataonly=True)
-                fullbounds[0] = oldbound0
-                stagvals += stagvar.getSlice(fullbounds,dataonly=True)
-                
-                # Average the corners to obtain center coordinates
-                centers = stagvals/4.
-                
-                # Eliminate singleton dimensiuons where integer indices were used.
-                if bounds is not None:
-                    newshape = []
-                    for l,b in zip(centers.shape,bounds):
-                        if not isinstance(b,int): newshape.append(l)
-                    centers.shape = newshape
-                    
-                # Return center coordinates.
-                return centers
-
-        class DepthVariable(NetCDFStore.NetCDFVariable):
-            def __init__(self,store,ncvarname,dimname):
-                NetCDFStore.NetCDFVariable.__init__(self,store,ncvarname)
-                self.dimname = dimname
-                self.cacheddims = None
-                self.cachedshape = None
-        
-            def getName_raw(self):
-                return self.dimname
-
-            def getLongName(self):
-                return 'depth'
-
-            def getUnit(self):
-                return self.store[self.store.elevname].getUnit()
-
-            def getProperties(self):
-                if self.store.bathymetryname is None:
-                    return {'history':'auto-generated from layer thickness and surface elevation.'}
-                else:
-                    return {'history':'auto-generated from sigma levels, elevation and bathymetry.'}
-
-            def getDataType(self):
-                return self.store[self.store.elevname].getDataType()
-
-            def getDimensions_raw(self,reassign=True):
-                if self.cacheddims is None:
-                    def addvar(name):
-                        curvar = self.store[name]
-                        curdims = curvar.getDimensions_raw(reassign=False)
-                        dims.update(curdims)
-                        for d,l in zip(curdims,curvar.getShape()): dim2length[d] = l
-
-                    # Get the set of dimensions (unordered) for all source variables combined.
-                    dims = set()
-                    dim2length = {}
-                    addvar(self.store.elevname)
-                    if self.store.bathymetryname is None:
-                        # Depth from elevation and layer thicknesses
-                        addvar(self.store.hname)
-                    else:
-                        # Depth from elevation, bathymetry and sigma levels
-                        addvar(self.store.bathymetryname)
-                        addvar('sigma')
-                        
-                    # Order dimensions
-                    nc = self.store.getcdf()
-                    for v in nc.variables.values():
-                        if all([d in v.dimensions for d in dims]): break
-                    else:
-                        assert False,'None of the NetCDF variables uses all dimensions that are needed for the depth coordinate.'
-                    self.cacheddims = [d for d in v.dimensions if d in dims]
-                    
-                    # Save shape
-                    self.cachedshape = [dim2length[d] for d in self.cacheddims]
-                    if self.dimname.endswith('_stag'):
-                        self.cachedshape = tuple([l+1 for l in self.cachedshape])
-
-                    # Relabel depth dimension to own name.
-                    izdim = self.cacheddims.index(self.store.depth2coord.get('z','z'))
-                    self.cacheddims[izdim] = self.store.depth2coord.get(self.dimname,self.dimname)
-
-                # Re-assign dimensions if needed.
-                if reassign: return [self.store.reassigneddims.get(d,d) for d in self.cacheddims]
-                return list(self.cacheddims)
-                
-            def getShape(self):
-                if self.cachedshape is None:
-                    self.getDimensions_raw(reassign=False)
-                return list(self.cachedshape)
-                
-            def getNcData(self,bounds=None,allowmask=True):
-                # Return values from cache if available.
-                if 'z' in self.store.cachedcoords:
-                    if bounds is None:
-                        return self.store.cachedcoords[self.dimname]
-                    else:                        
-                        return self.store.cachedcoords[self.dimname][bounds]
-
-                cachebasedata = bounds is not None
-                izdim = self.getDimensions_raw(reassign=False).index(self.store.depth2coord.get(self.dimname,self.dimname))
-
-                # Determine shape of depth centers
-                shape = self.getShape()
-                if self.dimname.endswith('_stag'): shape = [l-1 for l in shape]
-
-                if bounds is not None:
-                    # Determine dimension boundaries for the source variables.
-                    assert len(bounds)==len(shape),'Number of bounds (%i) does not match the variable shape (%s)' % (len(bounds),','.join(map(str,shape)))
-                    newbounds = []
-                    for i,l in enumerate(bounds):
-                        if i==izdim:
-                            # depth dimension: we need the complete range.
-                            l = slice(None)
-                        elif isinstance(l,int):
-                            # integer index: convert to slice with length 1 to preserve rank and dimension order.
-                            l = slice(l,l+1)
-                        elif self.dimname.endswith('_stag'):
-                            # If we need staggered coordinates, all dimensions will expand by 1
-                            # in the end. Therefore, subtract 1 from their length here.
-                            l = slice(l.start,l.stop-l.step,l.step)
-                        start,stop,step = l.indices(shape[i])
-                        shape[i] = 1+int((stop-start-1)/step)
-                        newbounds.append(l)
-
-                dims = self.getDimensions_raw(reassign=False)
-                dims[izdim] = self.store.depth2coord.get('z','z')   # set name of depth dimension to that used by source variables.
-                def getvardata(name):
-                    var = self.store[name]
-                    vardims = var.getDimensions_raw(reassign=False)
-                    if bounds is None:
-                        varbounds = None
-                    else:
-                        varbounds = [newbounds[dims.index(d)] for d in vardims]
-                    data = var.getSlice(varbounds,dataonly=True,cache=cachebasedata)
-                    dimlengths = dict(zip(vardims,data.shape))
-                    assert len(vardims)==data.ndim,'%s: number of variable dimensions and array rank do not match.' % name
-                    data.shape = [dimlengths.get(d,1) for d in dims]
-                    return data
-                    
-                def takezrange(array,start,stop=None):
-                    slc = [slice(None)]*array.ndim
-                    if isinstance(start,slice):
-                        slc[izdim] = start
-                    else:
-                        slc[izdim] = slice(start,stop)
-                    return array[slc]
-            
-                mask,elevmask = numpy.ma.nomask,numpy.ma.nomask
-                data = {}
-                            
-                # Get elevations
-                elev = getvardata(self.store.elevname)
-
-                # Subroutine for creating and updating the depth mask.
-                def setmask(mask,newmask):
-                    if mask is numpy.ma.nomask:
-                        # Create new depth mask based on provided mask, allowing for broadcasting.
-                        mask = numpy.empty(shape,dtype=numpy.bool)
-                        mask[...] = newmask
-                    else:
-                        # Combine provided mask with existing one.
-                        mask = numpy.logical_or(mask,newmask)
-                    return mask
-
-                # If elevations are (partially) masked, first fill the first layer of masked cells around
-                # the data with a nearest-neighbor approach. This improves the elevations of interfaces.
-                # Then save the mask so we can reapply it later.
-                elevmask = numpy.ma.getmask(elev)
-                if elevmask is not numpy.ma.nomask:
-                    if numpy.any(elevmask):
-                        # Add elevation mask to global depth mask (insert z dimension).
-                        mask = setmask(mask,elevmask)
-                        
-                        # Set masked edges of valid [unmasked] elevation domain to bordering
-                        # elevation values, in order to allow for correct calculation of interface depths.
-                        elev = xmlplot.common.interpolateEdges(elev)
-                        elevmask = numpy.ma.getmask(elev)
-                        
-                    # Eliminate elevation mask.
-                    # If bathymetry is available, this will be used later to make masked elevations follow bathymetry.
-                    # This will allow all layers in the masked domain to have height zero.
-                    elev = elev.filled(0.)
-
-                if self.store.bathymetryname is None:
-                    # Get layer heights (dimension 0: time, dimension 1: depth, dimension 2: y coordinate, dimension 3: x coordinate)
-                    h = getvardata(self.store.hname)
-                                        
-                    # Fill masked values (we do not want coordinate arrays with masked values)
-                    # This should not have any effect, as the value arrays should also be masked at
-                    # these locations.
-                    # Check for the "filled" attribute to see if these are masked arrays.
-                    hmask = numpy.ma.getmask(h)
-                    if hmask is not numpy.ma.nomask:
-                        mask = setmask(mask,hmask)
-                        h = h.filled(0.)
-                    
-                    # Get depths of interfaces
-                    z_stag = numpy.concatenate((numpy.zeros_like(h.take((0,),axis=izdim)),h.cumsum(axis=izdim)),axis=izdim)
-                    bottomdepth = z_stag.take((-1,),axis=izdim)-elev
-                    z_stag -= bottomdepth
-                    
-                    # Get depths of layer centers
-                    z = takezrange(z_stag,1)-0.5*h
-                    
-                    # The actual interface coordinate z1 lacks the bottom interface
-                    z1 = takezrange(z_stag,1)
-                    
-                    # Store depth dimension
-                    data['z']  = z
-                    data['z1'] = z1
-                    
-                    if bounds is None or self.dimname in ('z_stag','z1_stag'):
-                        # Use the actual top and bottom of the column as boundary interfaces for the
-                        # grid of the interface coordinate.
-                        z1_stag = numpy.concatenate((numpy.take(z_stag,(0,),axis=izdim),takezrange(z,1),numpy.take(z_stag,(-1,),axis=izdim)),axis=izdim)
-                        
-                        # Use normal staggering for the time, longitude and latitude dimension.
-                        remdims = [i for i in range(z_stag.ndim) if i!=izdim]
-                        data['z_stag']  = xmlplot.common.stagger(z_stag, remdims,defaultdeltafunction=self.store.getDefaultCoordinateDelta,dimnames=self.getDimensions_raw())
-                        data['z1_stag'] = xmlplot.common.stagger(z1_stag,remdims,defaultdeltafunction=self.store.getDefaultCoordinateDelta,dimnames=self.getDimensions_raw())
-                else:
-                    # Get bathymetry
-                    bath = getvardata(self.store.bathymetryname)
-                    
-                    # Check bathymetry mask.
-                    bathmask = numpy.ma.getmask(bath)
-                    if bathmask is not numpy.ma.nomask:
-                        # Apply bathymetry mask to global depth mask.
-                        mask = setmask(mask,bathmask)
-                        
-                        # Set masked edges of valid [unmasked] bathymetry to bordering
-                        # bathymetry values, in order to allow for correct calculation of interface depths.
-                        bath = xmlplot.common.interpolateEdges(bath)
-                        
-                        # Fill the remaining masked bathymetry with the shallowest value in the domain.
-                        bath = bath.filled(min(bath.min(),-elev.max()))
-                                            
-                    # Let elevation follow bathymetry whereever it was originally masked.
-                    if elevmask is not numpy.ma.nomask:
-                        bigbath = numpy.empty_like(elev)
-                        bigbath[...] = bath
-                        elev[elevmask] = -bigbath[elevmask]
-
-                    # Calculate water depth at each point in time
-                    # Clip it at zero: nearest neighbor interpolation of elevations may have
-                    # caused water levels below the bottom.
-                    depth = numpy.maximum(bath+elev,0.)
-                    
-                    # Get sigma levels (constant across time and space)
-                    sigma = getvardata('sigma')
-                    
-                    # From sigma levels and water depth, calculate the z coordinates.
-                    data['z'] = sigma*depth + elev
-                    if bounds is None or self.dimname=='z_stag':
-                        # Calculate staggered sigma coordinates
-                        sigma_stag_shape = list(sigma.shape)
-                        sigma_stag_shape[izdim] += 1
-                        sigma_stag = numpy.empty(sigma_stag_shape,dtype=sigma.dtype)
-                        takezrange(sigma_stag,0, 1)[...] = -1.
-                        takezrange(sigma_stag,1,-1)[...] = 0.5*(takezrange(sigma,0,-1)+takezrange(sigma,1))
-                        takezrange(sigma_stag,-1  )[...] = 0.
-
-                        # First stagger in deth dimension.
-                        z_stag = sigma_stag*depth + elev
-                        
-                        # Use default staggering for remaining dimensions of staggered z.
-                        remdims = [i for i in range(z_stag.ndim) if i!=izdim]
-                        data['z_stag'] = xmlplot.common.stagger(z_stag,dimindices=remdims,defaultdeltafunction=self.store.getDefaultCoordinateDelta,dimnames=self.getDimensions_raw())
-
-                # Apply the mask (if any) to the center coordinates
-                if mask is not numpy.ma.nomask:
-                    data['z'] = numpy.ma.masked_where(mask,data['z'],copy=False)
-
-                # If we retrieve the entire range, store all coordinates in cache
-                # and return the slice we need.
-                if bounds is None:
-                    self.store.cachedcoords.update(data)
-                    return data[self.dimname]
-                
-                # Retrieve the desired coordinates.
-                res = data[self.dimname]
-                
-                # Now finally take the depth range that we need
-                depthslice = bounds[izdim]
-                if isinstance(depthslice,int): depthslice = slice(depthslice,depthslice+1)
-                res = takezrange(res,depthslice)
-                
-                # Undo the staggering for the dimension that we take a single slice through.
-                if self.dimname.endswith('_stag'):
-                    # This is a staggered variable - average left and right bounds for indexed dimensions.
-                    for i in range(len(bounds)-1,-1,-1):
-                        if isinstance(bounds[i],int): res = res.mean(axis=i)
-                else:
-                    # This is a non-staggered variable - take out the indexed dimensions.
-                    res.shape = [l for i,l in enumerate(res.shape) if not isinstance(bounds[i],int)]
-
-                return res
-
-        if self.generatecartesiancenters and varname in ('xc','yc'):
-            return CenterVariable(self,varname)
-        elif varname in ('z','z1','z_stag','z1_stag'):
-            return DepthVariable(self,varname,varname)
-        return NetCDFStore.getVariable_raw(self,varname)
-
-    def getDefaultCoordinateDelta(self,dimname,coords):
-        # Only operate on 1D coordinates
-        if coords.ndim>1: return NetCDFStore.getDefaultCoordinateDelta(self,dimname,coords)
-
-        # Only operate on time dimension
-        try:
-            timeunit,timeref = self.getTimeReference(dimname)
-        except ReferenceTimeParseError:
-            return NetCDFStore.getDefaultCoordinateDelta(self,dimname,coords)
-            
-        # Take delta as the difference between the reference time and the first time step
-        if coords[0]>timeref: return coords[0]-timeref
-        
-        return 1.
-
-class NetCDFStore_MOM4(NetCDFStore):
-    @staticmethod
-    def testFile(nc):
-        match = False
-        ncvars,ncdims = nc.variables,nc.dimensions
-        if ('xt_ocean' in ncdims and 'yt_ocean' in ncdims and
-            'geolon_t' in ncvars and 'geolat_t' in ncvars): match = True
-        return match
-
-    def __init__(self,path=None,*args,**kwargs):
-        NetCDFStore.__init__(self,path,*args,**kwargs)
-
-    def autoReassignCoordinates(self):
-        NetCDFStore.autoReassignCoordinates(self)
-        
-        # Re-assign x,y coordinate dimensions to longitude, latitude
-        nc = self.getcdf()
-        ncvars,ncdims = nc.variables,nc.dimensions
-        if ('xt_ocean'  in ncdims and 'yt_ocean' in ncdims and
-            'geolon_t' in ncvars and 'geolat_t' in ncvars):
-            lon = numpy.ma.compressed(getNcData(ncvars['geolon_t']))
-
-            # Only reassign dimension if alternative coordinate values have a meaningful value.
-            if lon.shape[0]>0 and (lon!=lon[0]).any():
-                self.reassigneddims['xt_ocean' ] = 'geolon_t'
-                self.reassigneddims['yt_ocean'] = 'geolat_t'
-
-        if ('xu_ocean'  in ncdims and 'yu_ocean' in ncdims and
-            'geolon_c' in ncvars and 'geolat_c' in ncvars):
-            lon = numpy.ma.compressed(getNcData(ncvars['geolon_c']))
-
-            # Only reassign dimension if alternative coordinate values have a meaningful value.
-            if lon.shape[0]>0 and (lon!=lon[0]).any():
-                self.reassigneddims['xu_ocean' ] = 'geolon_c'
-                self.reassigneddims['yu_ocean'] = 'geolat_c'
-
-NetCDFStore.registerConvention(NetCDFStore_GOTM)
-NetCDFStore.registerConvention(NetCDFStore_MOM4)
->>>>>>> cc612ab3
+NetCDFStore.registerConvention(NetCDFStore_MOM4)