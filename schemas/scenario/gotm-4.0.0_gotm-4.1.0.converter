--- conflicted
+++ resolved
@@ -1,17 +1,5 @@
 <?xml version="1.0" ?>
 <converter source="gotm-4.0.0" target="gotm-4.1.0" xmlns:xsi="http://www.w3.org/2001/XMLSchema-instance" xsi:noNamespaceSchemaLocation="../../xmlstore/converter-1.0.xsd">
-<<<<<<< HEAD
-	<links>
-		<link source="/airsea/airsea/wet_mode"      target="/airsea/airsea/hum_method"/>
-		<link source="/airsea/airsea/p_e_method"    target="/airsea/airsea/precip_method"/>
-		<link source="/airsea/airsea/const_p_e"     target="/airsea/airsea/const_precip"/>
-		<link source="/airsea/airsea/p_e_flux_file" target="/airsea/airsea/precip_file"/>
-		<!--<link source="/bio/bio_nml/bio_npar"        target="/bio/bio_nml/npar"/>-->
-	</links>
-	<custom>
-		<forward>
-<![CDATA[
-=======
    <links>
       <link source="/airsea/airsea/wet_mode"      target="/airsea/airsea/hum_method"/>
       <link source="/airsea/airsea/p_e_method"    target="/airsea/airsea/precip_method"/>
@@ -21,7 +9,6 @@
    <custom>
       <forward>
          <![CDATA[
->>>>>>> 1c0122d8
 if source['airsea/airsea/calc_fluxes'].getValue():
     target['airsea/airsea/swr_method'].setValue(3)
 else:
