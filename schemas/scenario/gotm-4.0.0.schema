--- conflicted
+++ resolved
@@ -656,107 +656,6 @@
       </element>
    </element>
 
-<<<<<<< HEAD
-		<element name="bprofile" label="prescribed initial profile and initial surface boundary conditions for the dynamic buoyancy equation">
-			<condition type="eq" variable="/gotmrun/model_setup/buoy_method" value="2"/>
-			<element name="b_obs_surf" type="float" label="prescribed initial buoyancy at the surface"/>
-			<element name="b_obs_NN"   type="float" label="prescribed initial value of N^2 (=buoyancy gradient)"/>
-			<element name="b_obs_sbf"  type="float" label="prescribed constant surface buoyancy flux"/>
-		</element>
-		
-		<element name="o2_profile" label="observed oxygen profiles">
-			<element name="o2_prof_method" type="int" label="method to select initial observed oxygen profiles">
-				<options>
-					<option value="0" label="no observed oxygen profiles" />
-					<option value="1" label="(not used)" />
-					<option value="2" label="read profiles at different dates from &quot;o2_prof_file&quot; and interpolate to GOTM timestep"/>
-				</options>
-			</element>
-			<element name="o2_units" type="int" label="which unit are the observations reported in">
-				<condition type="ne" variable="./o2_prof_method" value="0"/>
-				<options>
-					<option value="0" label="saturation (%)" />
-					<option value="1" label="mmol/m3 ???" />
-					<option value="2" label="ml/m3 ???"/>
-				</options>
-			</element>
-			<element name="o2_prof_file" type="gotmdatafile" label="filename of file with oxygen profiles">
-				<condition type="eq" variable="./o2_prof_method" value="2"/>
-				<fileinfo type="profilesintime">
-					<filevariables>
-						<filevariable name="o2" label="oxygen"/>
-					</filevariables>
-				</fileinfo>
-			</element>
-		</element>
-	</element>
-<!--
-	<element name="bio" label="basic settings for biogeochemical model" optional="True">
-		<element name="bio_nml">
-			<element name="bio_calc"  type="bool"   label="calculate biological model"/>
-			<element name="bio_model" type="int" label="biological model">
-				<condition type="eq" variable="./bio_calc" value="True"/>
-				<options>
-					<option label="NPZD"                  description="NPZD (4 variables)"                 value="1"/>
-					<option label="IOW-ERGOM"             description="IOW-ERGOM (4 variables)"            value="2"/>
-					<option label="Suspended matter only" description="Suspended matter only (1 variable)" value="3"/>
-					<option label="Fasham et al. 1990"    description="Fasham et al. 1990 (7 variables)"   value="4"/>
-				</options>
-			</element>
-			<element name="bio_eulerian" type="bool" label="state variables are Eulerian">
-				<condition type="eq" variable="./bio_calc" value="True"/>
-			</element>
-			<element name="cnpar" type="float" label="Cranck-Nicholson parameter for vertical diffusion">
-				<condition type="eq" variable="./bio_calc" value="True"/>
-			</element>
-			<element name="w_adv_discr" type="int" label="advection scheme for vertical motion">
-				<condition type="eq" variable="./bio_calc" value="True"/>
-				<options>
-					<option value="1" label="first-order upstream"/>
-					<option value="2" label="not coded yet" disabled="True"/>
-					<option value="3" label="third-order polynomial"/>
-					<option value="4" label="TVD with Superbee limiter"/>
-					<option value="5" label="TVD with MUSCL limiter"/>
-					<option value="6" label="TVD with ULTIMATE QUICKEST"/>
-				</options>
-			</element>
-			<element name="ode_method" type="int" label="ODE scheme for source and sink dynamics">
-				<condition type="eq" variable="./bio_calc" value="True"/>
-				<options>
-					<option value="1"  label="Forward Euler"                   description="first-order explicit (not positive)"/>
-					<option value="2"  label="Runge-Kutta 2"                   description="second-order explicit Runge-Kutta (not positive)"/>
-					<option value="3"  label="Runge-Kutta 4"                   description="fourth-order explicit Runge-Kutta (not positive)"/>
-					<option value="4"  label="Patankar 1"                      description="Patankar (first-order, not conservative)"/>
-					<option value="5"  label="Patankar-RK 2"                   description="Patankar-RK (second-order, not conservative)"/>
-					<option value="6"  label="Patankar-RK 4"                   description="Patankar-RK (does not work, not conservative)"/>
-					<option value="7"  label="Modified Patankar 1"             description="Modified Patankar (1st-order, conservat., posit.)"/>
-					<option value="8"  label="Modified Patankar 2"             description="Modified Patankar-RK (2nd-order, conservat., posit.)"/>
-					<option value="9"  label="Modified Patankar 4"             description="Modified Patankar-RK (does not work, conservat., posit.)"/>
-					<option value="10" label="Extended Modified Patankar 1"    description="Extended Modified Patankar (1st-order, conservat., posit.)"/>
-					<option value="11" label="Extended Modified Patankar-RK 2" description="Extended Modified Patankar-RK (2nd-order, conservat., posit.)"/>
-				</options>
-			</element>
-			<element name="split_factor"      type="int"  label="number of biogeochemical time steps per physical time step" minInclusive="1">
-				<condition type="eq" variable="./bio_calc" value="True"/>
-			</element>
-			<element name="bioshade_feedback" type="bool" label="feedback of bio-turbidity to temperature equation">
-				<condition type="eq" variable="./bio_calc" value="True"/>
-			</element>
-			<element name="bio_lagrange_mean" type="bool" label="average Lagrangian concentrations on output">
-				<condition type="and">
-					<condition type="eq" variable="./bio_calc"     value="True"/>
-					<condition type="eq" variable="./bio_eulerian" value="False"/>
-				</condition>
-			</element>
-			<element name="bio_npar"          type="int"  label="total number of Lagrangian particles">
-				<condition type="and">
-					<condition type="eq" variable="./bio_calc"     value="True"/>
-					<condition type="eq" variable="./bio_eulerian" value="False"/>
-				</condition>
-			</element>
-		</element>
-	</element>
-=======
    <element name="obs" label="observations">
 
       <element name="sprofile" label="observed or prescribed salinity profiles">
@@ -832,7 +731,6 @@
             <condition type="ne" variable="./s_prof_method" value="0"/>
          </element>
       </element>
->>>>>>> 1c0122d8
 
       <element name="tprofile" label="observed or prescribed potential temperature profiles">
          <element name="t_prof_method" type="int" label="observed or prescribed temperature profiles">
@@ -1013,35 +911,6 @@
          </element>
       </element>
 
-<<<<<<< HEAD
-	<link path="[gotmsrc]/extras/bio/fasham/metadata/nml-001.schema">
-		<condition type="and">
-			<condition type="eq" variable="/bio/bio_nml/bio_calc" value="True" />
-			<condition type="eq" variable="/bio/bio_nml/bio_model" value="4" />
-		</condition>
-	</link>
--->
-	<element name="seagrass" label="seagrass model" optional="True">
-		<element name="canopy">
-			<element name="seagrass_calc" type="bool"  label="use seagrass model"/>
-			<element name="grassfile"     type="gotmdatafile"  label="depth-varying maximum excursion limit and friction coefficient">
-				<condition type="eq" variable="./seagrass_calc" value="True"/>
-				<fileinfo type="singleprofile">
-					<filedimensions>
-						<filedimension name="z" label="height above bottom" unit="m" />
-					</filedimensions>
-					<filevariables>
-						<filevariable name="exc" label="maximum excursion limit" unit="m" />
-						<filevariable name="vfric" label="friction coefficient" unit="1/m" />
-					</filevariables>
-				</fileinfo>
-			</element>
-			<element name="XP_rat"        type="float" label="efficiency of turbulence production by seagrass friction">
-				<condition type="eq" variable="./seagrass_calc" value="True"/>
-			</element>
-		</element>
-	</element>
-=======
       <element name="extinct" label="light extinction">
          <element name="extinct_method" type="int" label="which method used to compute the extinction coefficient">
             <options>
@@ -1267,6 +1136,5 @@
          </element>
       </element>
    </element>
->>>>>>> 1c0122d8
 
 </element>